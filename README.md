--- conflicted
+++ resolved
@@ -16,46 +16,6 @@
 - 📖 **详细教学**: [敲鸭社区 - code.xhyovo.cn](https://code.xhyovo.cn/)
 - 🎯 **项目演示**: [在线PPT介绍](https://needless-comparison.surge.sh)
 
-<<<<<<< HEAD
-## ⏳ 功能
- - [x] Agent 管理（创建/发布）
- - [x] LLM 上下文管理（滑动窗口，摘要算法）
- - [x] Agent 策略（MCP）
- - [x] 大模型服务商
- - [x] 用户
- - [x] 工具市场
- - [x] MCP Server Community
- - [x] MCP Gateway 
- - [x] 预先设置工具
- - [x] Agent 定时任务
- - [x] Agent OpenAPI
- - [x] 模型高可用组件
- - [x] RAG
- - [ ] 计费
- - [ ] Multi Agent
- - [ ] Agent 监控
- - [ ] 知识图谱
- - [ ] 长期记忆 
- 
-## 🚀 如何安装启动
-
-### 🛠️ 环境准备
-
-#### 必需环境
-  * **Docker & Docker Compose**: 用于容器化部署（推荐）
-  * **Git**: 用于克隆项目和子模块
-
-#### 本地开发环境（可选）
-  * **Node.js & npm**: 推荐使用 LTS 版本
-  * **Java Development Kit (JDK)**: JDK 17 或更高版本
-
-#### 系统支持
-  * **Linux**: 完全支持（推荐）
-  * **macOS**: 完全支持
-  * **Windows**: 完全支持（Windows 10/11 + WSL2 或原生支持）
-
-### 🐳 All-in-One Docker 部署（最简单）
-=======
 ## 🚀 快速开始
 
 ### 🐳 生产环境部署（推荐）
@@ -89,223 +49,8 @@
 
 ### 👨‍💻 开发环境部署
 适用于需要修改代码或定制功能的开发者：
->>>>>>> 5f60935f
-
-**🎯 真正的一键部署**：前端 + 后端 + 数据库，一个容器搞定！
-
-#### 🚀 快速启动（使用预构建镜像）
+
 ```bash
-# 直接拉取并启动（最快方式）
-docker pull ghcr.io/lucky-aeon/agentx:latest
-docker run -d --name agentx -p 3000:3000 -p 8088:8088 ghcr.io/lucky-aeon/agentx:latest
-
-# 查看启动日志
-docker logs agentx -f
-```
-
-#### 🔨 本地构建启动
-```bash
-# 克隆仓库并构建
-git clone https://github.com/lucky-aeon/AgentX.git
-cd AgentX
-docker build -f Dockerfile.allinone -t agentx:latest .
-docker run -d --name agentx -p 3000:3000 -p 8088:8088 agentx:latest
-```
-
-#### 📁 使用配置文件部署（推荐生产环境）
-```bash
-# 1. 获取配置文件模板
-curl -O https://raw.githubusercontent.com/lucky-aeon/AgentX/master/config-templates/production.env
-mv production.env agentx.env
-vim ./agentx.env  # 编辑配置
-
-# 2. 启动容器（使用预构建镜像）
-docker run -d \
-  --name agentx-prod \
-  -p 3000:3000 \
-  -p 8088:8088 \
-  -v $(pwd)/agentx.env:/app/config/agentx.env:ro \
-  ghcr.io/lucky-aeon/agentx:latest
-```
-
-#### 🔗 外部数据库模式
-```bash
-# 1. 创建Docker网络
-docker network create agentx-network
-
-# 2. 启动PostgreSQL（如果需要）
-docker run -d \
-  --name postgres-db \
-  --network agentx-network \
-  -e POSTGRES_DB=agentx \
-  -e POSTGRES_USER=agentx_user \
-  -e POSTGRES_PASSWORD=your_password \
-  -p 5432:5432 \
-  postgres:15
-
-# 3. 配置外部数据库
-curl -O https://raw.githubusercontent.com/lucky-aeon/AgentX/master/config-templates/external-database.env
-mv external-database.env agentx.env
-# 编辑 agentx.env，设置 DB_HOST=postgres-db
-
-# 4. 启动AgentX容器
-docker run -d \
-  --name agentx-external \
-  --network agentx-network \
-  -p 3000:3000 \
-  -p 8088:8088 \
-  -v $(pwd)/agentx.env:/app/config/agentx.env:ro \
-  ghcr.io/lucky-aeon/agentx:latest
-```
-
-#### 📋 访问地址
-- **前端界面**: http://localhost:3000
-- **后端API**: http://localhost:8088/api/health
-- **管理后台**: http://localhost:3000/admin
-
-#### 🔐 默认账号
-| 角色 | 邮箱 | 密码 |
-|------|------|------|
-| 管理员 | admin@agentx.ai | admin123 |
-| 测试用户 | test@agentx.ai | test123 |
-
-#### 📖 详细配置说明
-查看 [config-templates/README.md](config-templates/README.md) 获取完整的配置选项和部署指南。
-
----
-
-### 🐳 开发模式部署
-
-#### 🔥 开发模式
-
-**最佳开发体验**：代码修改自动重启容器，无需手动操作！
-
-##### Linux/macOS 用户
-```bash
-<<<<<<< HEAD
-# 克隆仓库
-git clone https://github.com/lucky-aeon/AgentX.git
-cd AgentX
-
-# 一键启动开发模式（包含热更新功能）
-./bin/start-dev.sh
-```
-
-##### Windows 用户
-```cmd
-# 克隆仓库
-git clone https://github.com/lucky-aeon/AgentX.git
-cd AgentX
-
-# 一键启动开发模式（包含热更新功能）
-bin\start-dev.bat
-```
-
-#### 🏭 生产模式
-
-##### Linux/macOS 用户
-```bash
-# 生产环境启动
-./bin/start.sh
-```
-
-##### Windows 用户
-```cmd
-# 生产环境启动
-bin\start.bat
-```
-
-### 📋 开发模式服务地址
-
-开发模式启动成功后，您可以通过以下地址访问服务：
-
-- **前端应用**: http://localhost:3000
-- **后端API**: http://localhost:8080  
-- **API网关**: http://localhost:8081
-- **数据库连接**: localhost:5432
-
-⚠️ **安全提示**：首次登录后请立即修改默认密码，生产环境请删除测试账号。
-
-### 🛠️ 开发管理命令
-
-#### Linux/macOS 用户
-```bash
-# 查看服务状态
-docker compose -f docker-compose.dev.yml ps
-
-# 停止所有服务（保留容器）
-./bin/stop.sh
-
-# 删除所有容器
-docker compose -f docker-compose.dev.yml down
-
-# 查看服务日志
-docker compose -f docker-compose.dev.yml logs -f [服务名]
-
-# 重启特定服务
-docker compose -f docker-compose.dev.yml restart [服务名]
-```
-
-#### Windows 用户
-```cmd
-# 查看服务状态
-docker compose -f docker-compose.dev.yml ps
-
-# 停止所有服务（保留容器）
-bin\stop.bat
-
-# 删除所有容器
-docker compose -f docker-compose.dev.yml down
-
-# 查看服务日志
-docker compose -f docker-compose.dev.yml logs -f [服务名]
-
-# 重启特定服务
-docker compose -f docker-compose.dev.yml restart [服务名]
-```
-
-### 📝 开发模式说明
-
-开发模式启动后会显示以下信息并询问是否启动文件监听：
-
-```
-🔥 是否立即启动文件监听？(推荐)
-  - 启动后修改代码会自动重启容器
-  - 可随时按 Ctrl+C 停止监听
-启动文件监听? [Y/n] (默认: Y):
-```
-
-- **选择 Y**：启动文件监听，修改代码自动生效
-- **选择 n**：跳过文件监听，需要手动重启服务
-
-### 💻 本地开发启动（传统方式）
-
-如果您更喜欢传统的本地开发方式：
-
-#### 1\. 启动数据库
-
-```bash
-cd script
-chmod +x setup_with_compose.sh
-./setup_with_compose.sh
-```
-
-#### 2\. 启动后端服务
-
-```bash
-cd AgentX
-./mvn spring-boot:run
-```
-
-#### 3\. 启动前端服务
-
-```bash
-cd agentx-frontend-plus
-npm install --legacy-peer-deps
-npm run dev
-```
-
-=======
 # 1. 克隆项目
 git clone https://github.com/lucky-aeon/AgentX.git
 cd AgentX/deploy
@@ -442,7 +187,6 @@
 
 
 
->>>>>>> 5f60935f
 ## 功能介绍
 
 ## Contributors
@@ -475,8 +219,4 @@
 
 ---
 
-<<<<<<< HEAD
-**如果二维码过期或无法扫描，请通过私人微信联系我。**
-=======
-**如果二维码过期或无法扫描，请通过私人微信联系我。**
->>>>>>> 5f60935f
+**如果二维码过期或无法扫描，请通过私人微信联系我。**
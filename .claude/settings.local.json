{
  "permissions": {
    "allow": [
      "Bash(git checkout:*)",
      "Bash(./mvnw:*)",
      "Bash(grep:*)",
      "Bash(ls:*)",
      "Bash(find:*)",
      "Bash(mvn clean:*)",
      "Bash(npm run build:*)",
      "Bash(rm:*)",
      "Bash(git add:*)",
      "Bash(git commit:*)",
      "Bash(mv:*)",
      "Bash(git filter-branch:*)",
      "Bash(chmod:*)",
      "Bash(git rebase:*)",
      "Bash(git stash:*)",
      "Bash(FILTER_BRANCH_SQUELCH_WARNING=1 git filter-branch --force --tree-filter '\nif [ -f AgentX/src/main/resources/application.yml ]; then\n    sed -i.bak \"s/app-key: \\${SSO_COMMUNITY_APP_KEY:0a20f78c4cd922b8bf36843dd8123ba9}/app-key: \\${SSO_COMMUNITY_APP_KEY:}/g\" AgentX/src/main/resources/application.yml\n    sed -i.bak \"s/app-secret: \\${SSO_COMMUNITY_APP_SECRET:a16d7e161d75de63d9e9530c90581b915541ec00a4e8d365486c798e37db3533}/app-secret: \\${SSO_COMMUNITY_APP_SECRET:}/g\" AgentX/src/main/resources/application.yml\n    rm -f AgentX/src/main/resources/application.yml.bak\nfi\n' -- c849fc7 9420b3d)",
      "Bash(FILTER_BRANCH_SQUELCH_WARNING=1 git filter-branch --force --tree-filter '\nif [ -f AgentX/src/main/resources/application.yml ]; then\n    sed -i.bak \"s/0a20f78c4cd922b8bf36843dd8123ba9//g\" AgentX/src/main/resources/application.yml\n    sed -i.bak \"s/a16d7e161d75de63d9e9530c90581b915541ec00a4e8d365486c798e37db3533//g\" AgentX/src/main/resources/application.yml\n    rm -f AgentX/src/main/resources/application.yml.bak\nfi\n' -- 82b6961..HEAD)",
      "Bash(git push:*)",
      "Bash(git gc:*)",
      "Bash(npm run lint)",
      "Bash(npm run dev:*)",
      "Bash(pkill:*)",
<<<<<<< HEAD
      "Bash(curl:*)"
=======
      "Bash(curl:*)",
      "Bash(git fetch:*)",
      "Bash(git merge-base:*)",
      "Bash(git reset)",
      "Bash(git reset:*)",
      "Bash(bash:*)"
>>>>>>> b0cfa11a
    ],
    "deny": []
  }
}<|MERGE_RESOLUTION|>--- conflicted
+++ resolved
@@ -23,16 +23,13 @@
       "Bash(npm run lint)",
       "Bash(npm run dev:*)",
       "Bash(pkill:*)",
-<<<<<<< HEAD
-      "Bash(curl:*)"
-=======
       "Bash(curl:*)",
       "Bash(git fetch:*)",
       "Bash(git merge-base:*)",
       "Bash(git reset)",
       "Bash(git reset:*)",
-      "Bash(bash:*)"
->>>>>>> b0cfa11a
+      "Bash(bash:*)",
+      "Bash(git merge:*)"
     ],
     "deny": []
   }

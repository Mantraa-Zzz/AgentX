create table public.agent_tasks (
                                    id character varying(36) primary key not null, -- 任务ID
                                    session_id character varying(36) not null, -- 所属会话ID
                                    user_id character varying(36) not null, -- 用户ID
                                    parent_task_id character varying(36), -- 父任务ID
                                    task_name character varying(255) not null, -- 任务名称
                                    description text, -- 任务描述
                                    status character varying(20), -- 任务状态
                                    progress integer default 0, -- 任务进度,存放父任务中
                                    start_time timestamp without time zone, -- 开始时间
                                    end_time timestamp without time zone, -- 结束时间
                                    task_result text, -- 任务结果
                                    created_at timestamp without time zone not null default CURRENT_TIMESTAMP, -- 创建时间
                                    updated_at timestamp without time zone not null default CURRENT_TIMESTAMP, -- 更新时间
                                    deleted_at timestamp without time zone -- 逻辑删除时间
);
create index idx_agent_tasks_session_id on agent_tasks using btree (session_id);
create index idx_agent_tasks_user_id on agent_tasks using btree (user_id);
create index idx_agent_tasks_parent_task_id on agent_tasks using btree (parent_task_id);
comment on table public.agent_tasks is '任务实体类';
comment on column public.agent_tasks.id is '任务ID';
comment on column public.agent_tasks.session_id is '所属会话ID';
comment on column public.agent_tasks.user_id is '用户ID';
comment on column public.agent_tasks.parent_task_id is '父任务ID';
comment on column public.agent_tasks.task_name is '任务名称';
comment on column public.agent_tasks.description is '任务描述';
comment on column public.agent_tasks.status is '任务状态';
comment on column public.agent_tasks.progress is '任务进度,存放父任务中';
comment on column public.agent_tasks.start_time is '开始时间';
comment on column public.agent_tasks.end_time is '结束时间';
comment on column public.agent_tasks.task_result is '任务结果';
comment on column public.agent_tasks.created_at is '创建时间';
comment on column public.agent_tasks.updated_at is '更新时间';
comment on column public.agent_tasks.deleted_at is '逻辑删除时间';

create table public.agent_versions (
                                       id character varying(36) primary key not null, -- 版本唯一ID
                                       agent_id character varying(36) not null, -- 关联的Agent ID
                                       name character varying(255) not null, -- Agent名称
                                       avatar character varying(255), -- Agent头像URL
                                       description text, -- Agent描述
                                       version_number character varying(20) not null, -- 版本号，如1.0.0
                                       system_prompt text, -- Agent系统提示词
                                       welcome_message text, -- 欢迎消息
                                       tool_ids jsonb, -- Agent可使用的工具ID列表，JSON数组格式
                                       knowledge_base_ids jsonb, -- 关联的知识库ID列表，JSON数组格式
                                       change_log text, -- 版本更新日志
                                       publish_status integer default 1, -- 发布状态：1-审核中, 2-已发布, 3-拒绝, 4-已下架
                                       reject_reason text, -- 审核拒绝原因
                                       review_time timestamp without time zone, -- 审核时间
                                       published_at timestamp without time zone, -- 发布时间
                                       user_id character varying(36) not null, -- 创建者用户ID
                                       tool_preset_params jsonb,
                                       multi_modal boolean default false,
                                       created_at timestamp without time zone not null default CURRENT_TIMESTAMP, -- 创建时间
                                       updated_at timestamp without time zone not null default CURRENT_TIMESTAMP, -- 更新时间
                                       deleted_at timestamp without time zone -- 逻辑删除时间
);
create index idx_agent_versions_agent_id on agent_versions using btree (agent_id);
create index idx_agent_versions_user_id on agent_versions using btree (user_id);
comment on table public.agent_versions is 'Agent版本实体类，代表一个Agent的发布版本';
comment on column public.agent_versions.id is '版本唯一ID';
comment on column public.agent_versions.agent_id is '关联的Agent ID';
comment on column public.agent_versions.name is 'Agent名称';
comment on column public.agent_versions.avatar is 'Agent头像URL';
comment on column public.agent_versions.description is 'Agent描述';
comment on column public.agent_versions.version_number is '版本号，如1.0.0';
comment on column public.agent_versions.system_prompt is 'Agent系统提示词';
comment on column public.agent_versions.welcome_message is '欢迎消息';
comment on column public.agent_versions.tool_ids is 'Agent可使用的工具ID列表，JSON数组格式';
comment on column public.agent_versions.knowledge_base_ids is '关联的知识库ID列表，JSON数组格式';
comment on column public.agent_versions.change_log is '版本更新日志';
comment on column public.agent_versions.publish_status is '发布状态：1-审核中, 2-已发布, 3-拒绝, 4-已下架';
comment on column public.agent_versions.reject_reason is '审核拒绝原因';
comment on column public.agent_versions.review_time is '审核时间';
comment on column public.agent_versions.published_at is '发布时间';
comment on column public.agent_versions.user_id is '创建者用户ID';
comment on column public.agent_versions.created_at is '创建时间';
comment on column public.agent_versions.updated_at is '更新时间';
comment on column public.agent_versions.deleted_at is '逻辑删除时间';

create table public.agent_workspace (
                                        id character varying(36) primary key not null, -- 主键ID
                                        agent_id character varying(36) not null, -- Agent ID
                                        user_id character varying(36) not null, -- 用户ID
                                        llm_model_config jsonb, -- 模型配置，JSON格式
                                        created_at timestamp without time zone not null default CURRENT_TIMESTAMP, -- 创建时间
                                        updated_at timestamp without time zone not null default CURRENT_TIMESTAMP, -- 更新时间
                                        deleted_at timestamp without time zone -- 逻辑删除时间
);
create index idx_agent_workspace_agent_id on agent_workspace using btree (agent_id);
create index idx_agent_workspace_user_id on agent_workspace using btree (user_id);
comment on table public.agent_workspace is 'Agent工作区实体类，用于记录用户添加到工作区的Agent';
comment on column public.agent_workspace.id is '主键ID';
comment on column public.agent_workspace.agent_id is 'Agent ID';
comment on column public.agent_workspace.user_id is '用户ID';
comment on column public.agent_workspace.llm_model_config is '模型配置，JSON格式';
comment on column public.agent_workspace.created_at is '创建时间';
comment on column public.agent_workspace.updated_at is '更新时间';
comment on column public.agent_workspace.deleted_at is '逻辑删除时间';

create table public.agents (
                               id character varying(36) primary key not null, -- Agent唯一ID
                               name character varying(255) not null, -- Agent名称
                               avatar character varying(255), -- Agent头像URL
                               description text, -- Agent描述
                               system_prompt text, -- Agent系统提示词
                               welcome_message text, -- 欢迎消息
                               tool_ids jsonb,
                               published_version character varying(36), -- 当前发布的版本ID
                               enabled boolean default true, -- Agent状态：TRUE-启用，FALSE-禁用
                               user_id character varying(36) not null, -- 创建者用户ID
                               tool_preset_params jsonb,
                               multi_modal boolean default false,
                               created_at timestamp without time zone not null default CURRENT_TIMESTAMP, -- 创建时间
                               updated_at timestamp without time zone not null default CURRENT_TIMESTAMP, -- 更新时间
                               deleted_at timestamp without time zone, -- 逻辑删除时间
                               knowledge_base_ids jsonb -- 关联的知识库ID列表，JSON数组格式，用于RAG功能
);
create index idx_agents_user_id on agents using btree (user_id);
comment on table public.agents is 'Agent实体类，代表一个AI助手';
comment on column public.agents.id is 'Agent唯一ID';
comment on column public.agents.name is 'Agent名称';
comment on column public.agents.avatar is 'Agent头像URL';
comment on column public.agents.description is 'Agent描述';
comment on column public.agents.system_prompt is 'Agent系统提示词';
comment on column public.agents.welcome_message is '欢迎消息';
comment on column public.agents.published_version is '当前发布的版本ID';
comment on column public.agents.enabled is 'Agent状态：TRUE-启用，FALSE-禁用';
comment on column public.agents.user_id is '创建者用户ID';
comment on column public.agents.created_at is '创建时间';
comment on column public.agents.updated_at is '更新时间';
comment on column public.agents.deleted_at is '逻辑删除时间';
comment on column public.agents.knowledge_base_ids is '关联的知识库ID列表，JSON数组格式，用于RAG功能';

create table public.ai_rag_qa_dataset (
                                          id character varying(64) primary key not null,
                                          name character varying(64),
                                          icon character varying(64),
                                          description character varying(64),
                                          user_id character varying(64),
                                          created_at timestamp without time zone not null default CURRENT_TIMESTAMP,
                                          updated_at timestamp without time zone not null default CURRENT_TIMESTAMP,
                                          deleted_at timestamp without time zone
);

create table public.api_keys (
                                 id character varying(36) primary key not null, -- API Key ID
                                 api_key character varying(64) not null, -- API密钥
                                 agent_id character varying(36) not null, -- 关联的Agent ID
                                 user_id character varying(36) not null, -- 创建者用户ID
                                 name character varying(100), -- API Key名称/描述
                                 status boolean default true, -- 状态：TRUE-启用，FALSE-禁用
                                 usage_count integer default 0, -- 已使用次数
                                 last_used_at timestamp without time zone, -- 最后使用时间
                                 expires_at timestamp without time zone, -- 过期时间
                                 created_at timestamp without time zone not null default CURRENT_TIMESTAMP, -- 创建时间
                                 updated_at timestamp without time zone not null default CURRENT_TIMESTAMP, -- 更新时间
                                 deleted_at timestamp without time zone -- 逻辑删除时间
);
create unique index api_keys_api_key_key on api_keys using btree (api_key);
comment on table public.api_keys is 'API密钥管理表';
comment on column public.api_keys.id is 'API Key ID';
comment on column public.api_keys.api_key is 'API密钥';
comment on column public.api_keys.agent_id is '关联的Agent ID';
comment on column public.api_keys.user_id is '创建者用户ID';
comment on column public.api_keys.name is 'API Key名称/描述';
comment on column public.api_keys.status is '状态：TRUE-启用，FALSE-禁用';
comment on column public.api_keys.usage_count is '已使用次数';
comment on column public.api_keys.last_used_at is '最后使用时间';
comment on column public.api_keys.expires_at is '过期时间';
comment on column public.api_keys.created_at is '创建时间';
comment on column public.api_keys.updated_at is '更新时间';
comment on column public.api_keys.deleted_at is '逻辑删除时间';

create table public.auth_settings (
                                      id character varying(36) primary key not null, -- 配置记录唯一ID
                                      feature_type character varying(50) not null, -- 功能类型：LOGIN-登录功能，REGISTER-注册功能
                                      feature_key character varying(100) not null, -- 功能键：NORMAL_LOGIN, GITHUB_LOGIN, COMMUNITY_LOGIN, USER_REGISTER等
                                      feature_name character varying(100) not null, -- 功能显示名称
                                      enabled boolean default true, -- 是否启用该功能
                                      config_data jsonb, -- 功能配置数据，JSON格式，存储SSO配置等
                                      display_order integer default 0, -- 显示顺序
                                      description text, -- 功能描述
                                      created_at timestamp without time zone not null default CURRENT_TIMESTAMP, -- 创建时间
                                      updated_at timestamp without time zone not null default CURRENT_TIMESTAMP, -- 更新时间
                                      deleted_at timestamp without time zone -- 逻辑删除时间
);
create unique index auth_settings_feature_key_key on auth_settings using btree (feature_key);
comment on table public.auth_settings is '认证配置表，管理登录方式和注册功能的开关';
comment on column public.auth_settings.id is '配置记录唯一ID';
comment on column public.auth_settings.feature_type is '功能类型：LOGIN-登录功能，REGISTER-注册功能';
comment on column public.auth_settings.feature_key is '功能键：NORMAL_LOGIN, GITHUB_LOGIN, COMMUNITY_LOGIN, USER_REGISTER等';
comment on column public.auth_settings.feature_name is '功能显示名称';
comment on column public.auth_settings.enabled is '是否启用该功能';
comment on column public.auth_settings.config_data is '功能配置数据，JSON格式，存储SSO配置等';
comment on column public.auth_settings.display_order is '显示顺序';
comment on column public.auth_settings.description is '功能描述';
comment on column public.auth_settings.created_at is '创建时间';
comment on column public.auth_settings.updated_at is '更新时间';
comment on column public.auth_settings.deleted_at is '逻辑删除时间';

create table public.container_templates (
                                            id character varying(36) primary key not null, -- 模板ID
                                            name character varying(100) not null, -- 模板名称
                                            description text, -- 模板描述
                                            type character varying(50) not null, -- 模板类型(mcp-gateway等)
                                            image character varying(200) not null, -- 容器镜像名称
                                            image_tag character varying(50), -- 镜像版本标签
                                            internal_port integer not null, -- 容器内部端口
                                            cpu_limit numeric(4,2) not null, -- CPU限制(核数)
                                            memory_limit integer not null, -- 内存限制(MB)
                                            environment text, -- 环境变量配置(JSON格式)
                                            volume_mount_path character varying(500), -- 数据卷挂载路径
                                            command text, -- 启动命令(JSON数组格式)
                                            network_mode character varying(50), -- 网络模式
                                            restart_policy character varying(50), -- 重启策略
                                            health_check text, -- 健康检查配置(JSON格式)
                                            resource_config text, -- 资源配置(JSON格式)
                                            enabled boolean not null default true, -- 是否启用
                                            is_default boolean not null default false, -- 是否为默认模板
                                            created_by character varying(36), -- 创建者用户ID
                                            sort_order integer not null default 0, -- 排序权重
                                            created_at timestamp without time zone not null default CURRENT_TIMESTAMP, -- 创建时间
                                            updated_at timestamp without time zone not null default CURRENT_TIMESTAMP, -- 更新时间
                                            deleted_at timestamp without time zone -- 删除时间
);
create unique index container_templates_name_key on container_templates using btree (name);
create index idx_container_templates_type on container_templates using btree (type);
create index idx_container_templates_enabled on container_templates using btree (enabled);
create index idx_container_templates_is_default on container_templates using btree (is_default);
create index idx_container_templates_created_by on container_templates using btree (created_by);
create index idx_container_templates_sort_order on container_templates using btree (sort_order);
create index idx_container_templates_created_at on container_templates using btree (created_at);
create index idx_container_templates_type_enabled_default on container_templates using btree (type, enabled, is_default);
create unique index idx_container_templates_unique_default on container_templates using btree (type) WHERE (is_default = true);
comment on table public.container_templates is '容器模板表';
comment on column public.container_templates.id is '模板ID';
comment on column public.container_templates.name is '模板名称';
comment on column public.container_templates.description is '模板描述';
comment on column public.container_templates.type is '模板类型(mcp-gateway等)';
comment on column public.container_templates.image is '容器镜像名称';
comment on column public.container_templates.image_tag is '镜像版本标签';
comment on column public.container_templates.internal_port is '容器内部端口';
comment on column public.container_templates.cpu_limit is 'CPU限制(核数)';
comment on column public.container_templates.memory_limit is '内存限制(MB)';
comment on column public.container_templates.environment is '环境变量配置(JSON格式)';
comment on column public.container_templates.volume_mount_path is '数据卷挂载路径';
comment on column public.container_templates.command is '启动命令(JSON数组格式)';
comment on column public.container_templates.network_mode is '网络模式';
comment on column public.container_templates.restart_policy is '重启策略';
comment on column public.container_templates.health_check is '健康检查配置(JSON格式)';
comment on column public.container_templates.resource_config is '资源配置(JSON格式)';
comment on column public.container_templates.enabled is '是否启用';
comment on column public.container_templates.is_default is '是否为默认模板';
comment on column public.container_templates.created_by is '创建者用户ID';
comment on column public.container_templates.sort_order is '排序权重';
comment on column public.container_templates.created_at is '创建时间';
comment on column public.container_templates.updated_at is '更新时间';
comment on column public.container_templates.deleted_at is '删除时间';

create table public.context (
                                id character varying(36) primary key not null, -- 上下文唯一ID
                                session_id character varying(36) not null, -- 所属会话ID
                                active_messages jsonb, -- 活跃消息ID列表，JSON数组格式
                                summary text, -- 历史消息摘要
                                created_at timestamp without time zone not null default CURRENT_TIMESTAMP, -- 创建时间
                                updated_at timestamp without time zone not null default CURRENT_TIMESTAMP, -- 更新时间
                                deleted_at timestamp without time zone -- 逻辑删除时间
);
create index idx_context_session_id on context using btree (session_id);
comment on table public.context is '上下文实体类，管理会话的上下文窗口';
comment on column public.context.id is '上下文唯一ID';
comment on column public.context.session_id is '所属会话ID';
comment on column public.context.active_messages is '活跃消息ID列表，JSON数组格式';
comment on column public.context.summary is '历史消息摘要';
comment on column public.context.created_at is '创建时间';
comment on column public.context.updated_at is '更新时间';
comment on column public.context.deleted_at is '逻辑删除时间';

create table public.document_unit (
                                      id character varying(64) primary key not null, -- 文件id
                                      file_id character varying(64), -- 文档ID
                                      page integer, -- 页码
                                      content text, -- 当前页内容
                                      flag integer, -- 标记
                                      is_vector boolean not null, -- 是否进行了向量化
                                      created_at timestamp without time zone not null default CURRENT_TIMESTAMP,
                                      updated_at timestamp without time zone not null default CURRENT_TIMESTAMP,
                                      deleted_at timestamp without time zone,
                                      is_ocr boolean
);
comment on table public.document_unit is '文档单元表';
comment on column public.document_unit.id is '文件id';
comment on column public.document_unit.file_id is '文档ID';
comment on column public.document_unit.page is '页码';
comment on column public.document_unit.content is '当前页内容';
comment on column public.document_unit.flag is '标记';
comment on column public.document_unit.is_vector is '是否进行了向量化';

create table public.file_detail (
                                    id character varying(64) primary key not null, -- 文件id
                                    url text, -- 文件访问地址
                                    size bigint, -- 文件大小，单位字节
                                    filename character varying(255), -- 文件名称
                                    original_filename character varying(255), -- 原始文件名
                                    base_path character varying(255), -- 基础存储路径
                                    path character varying(255), -- 存储路径
                                    ext character varying(50), -- 文件扩展名
                                    content_type character varying(100), -- MIME类型
                                    platform character varying(50), -- 存储平台
                                    th_url text, -- 缩略图访问路径
                                    th_filename character varying(255), -- 缩略图名称
                                    th_size bigint, -- 缩略图大小，单位字节
                                    th_content_type character varying(100), -- 缩略图MIME类型
                                    object_id character varying(64), -- 文件所属对象id
                                    object_type character varying(50), -- 文件所属对象类型
                                    metadata text, -- 文件元数据
                                    user_metadata text, -- 文件用户元数据
                                    th_metadata text, -- 缩略图元数据
                                    th_user_metadata text, -- 缩略图用户元数据
                                    attr text, -- 附加属性
                                    file_acl character varying(50), -- 文件ACL
                                    th_file_acl character varying(50), -- 缩略图文件ACL
                                    hash_info text, -- 哈希信息
                                    upload_id character varying(64), -- 上传ID
                                    upload_status integer, -- 上传状态，1：初始化完成，2：上传完成
                                    user_id character varying, -- 用户ID
                                    data_set_id character varying,
                                    created_at timestamp without time zone not null default CURRENT_TIMESTAMP,
                                    updated_at timestamp without time zone not null default CURRENT_TIMESTAMP,
                                    deleted_at timestamp without time zone,
                                    file_page_size bigint, -- 文件页数
                                    current_page_number integer default 0,
                                    process_progress numeric(5,2) default 0.00,
                                    current_ocr_page_number integer default 0, -- 当前OCR处理页数
                                    current_embedding_page_number integer default 0, -- 当前向量化处理页数
                                    ocr_process_progress numeric(5,2) default 0.00, -- OCR处理进度百分比
                                    embedding_process_progress numeric(5,2) default 0.00, -- 向量化处理进度百分比(0-100)
                                    processing_status integer default 0 -- 文件处理状态：0-已上传，1-OCR处理中，2-OCR完成，3-向量化处理中，4-处理完成，5-OCR失败，6-向量化失败
);
create index idx_file_detail_current_page on file_detail using btree (current_page_number);
create index idx_file_detail_progress on file_detail using btree (process_progress);
create index idx_file_detail_current_ocr_page on file_detail using btree (current_ocr_page_number);
create index idx_file_detail_current_embedding_page on file_detail using btree (current_embedding_page_number);
create index idx_file_detail_ocr_progress on file_detail using btree (ocr_process_progress);
create index idx_file_detail_embedding_progress on file_detail using btree (embedding_process_progress);
comment on table public.file_detail is '文件详情表';
comment on column public.file_detail.id is '文件id';
comment on column public.file_detail.url is '文件访问地址';
comment on column public.file_detail.size is '文件大小，单位字节';
comment on column public.file_detail.filename is '文件名称';
comment on column public.file_detail.original_filename is '原始文件名';
comment on column public.file_detail.base_path is '基础存储路径';
comment on column public.file_detail.path is '存储路径';
comment on column public.file_detail.ext is '文件扩展名';
comment on column public.file_detail.content_type is 'MIME类型';
comment on column public.file_detail.platform is '存储平台';
comment on column public.file_detail.th_url is '缩略图访问路径';
comment on column public.file_detail.th_filename is '缩略图名称';
comment on column public.file_detail.th_size is '缩略图大小，单位字节';
comment on column public.file_detail.th_content_type is '缩略图MIME类型';
comment on column public.file_detail.object_id is '文件所属对象id';
comment on column public.file_detail.object_type is '文件所属对象类型';
comment on column public.file_detail.metadata is '文件元数据';
comment on column public.file_detail.user_metadata is '文件用户元数据';
comment on column public.file_detail.th_metadata is '缩略图元数据';
comment on column public.file_detail.th_user_metadata is '缩略图用户元数据';
comment on column public.file_detail.attr is '附加属性';
comment on column public.file_detail.file_acl is '文件ACL';
comment on column public.file_detail.th_file_acl is '缩略图文件ACL';
comment on column public.file_detail.hash_info is '哈希信息';
comment on column public.file_detail.upload_id is '上传ID';
comment on column public.file_detail.upload_status is '上传状态，1：初始化完成，2：上传完成';
comment on column public.file_detail.user_id is '用户ID';
comment on column public.file_detail.file_page_size is '文件页数';
comment on column public.file_detail.current_ocr_page_number is '当前OCR处理页数';
comment on column public.file_detail.current_embedding_page_number is '当前向量化处理页数';
comment on column public.file_detail.ocr_process_progress is 'OCR处理进度百分比';
comment on column public.file_detail.embedding_process_progress is '向量化处理进度百分比(0-100)';
comment on column public.file_detail.processing_status is '文件处理状态：0-已上传，1-OCR处理中，2-OCR完成，3-向量化处理中，4-处理完成，5-OCR失败，6-向量化失败';

create table public.messages (
                                 id character varying(36) primary key not null, -- 消息唯一ID
                                 session_id character varying(36) not null, -- 所属会话ID
                                 role character varying(20) not null, -- 消息角色 (user, assistant, system)
                                 content text not null, -- 消息内容
                                 message_type character varying(20) not null default 'TEXT', -- 消息类型
                                 token_count integer default 0, -- Token数量
                                 provider character varying(50), -- 服务提供商
                                 model character varying(50), -- 使用的模型
                                 metadata jsonb, -- 消息元数据，JSON格式
                                 file_urls jsonb,
                                 created_at timestamp without time zone not null default CURRENT_TIMESTAMP, -- 创建时间
                                 updated_at timestamp without time zone not null default CURRENT_TIMESTAMP, -- 更新时间
                                 deleted_at timestamp without time zone -- 逻辑删除时间
);
create index idx_messages_session_id on messages using btree (session_id);
comment on table public.messages is '消息实体类，代表对话中的一条消息';
comment on column public.messages.id is '消息唯一ID';
comment on column public.messages.session_id is '所属会话ID';
comment on column public.messages.role is '消息角色 (user, assistant, system)';
comment on column public.messages.content is '消息内容';
comment on column public.messages.message_type is '消息类型';
comment on column public.messages.token_count is 'Token数量';
comment on column public.messages.provider is '服务提供商';
comment on column public.messages.model is '使用的模型';
comment on column public.messages.metadata is '消息元数据，JSON格式';
comment on column public.messages.created_at is '创建时间';
comment on column public.messages.updated_at is '更新时间';
comment on column public.messages.deleted_at is '逻辑删除时间';

create table public.models (
                               id character varying(36) primary key not null, -- 模型ID
                               user_id character varying(36), -- 用户ID
                               provider_id character varying(36) not null, -- 服务提供商ID
                               model_id character varying(100) not null, -- 模型ID标识
                               name character varying(100) not null, -- 模型名称
                               model_endpoint character varying(255) not null,
                               description text, -- 模型描述
                               is_official boolean default false, -- 是否官方模型
                               type character varying(20) not null, -- 模型类型
                               status boolean default true, -- 模型状态
                               created_at timestamp without time zone not null default CURRENT_TIMESTAMP, -- 创建时间
                               updated_at timestamp without time zone not null default CURRENT_TIMESTAMP, -- 更新时间
                               deleted_at timestamp without time zone -- 逻辑删除时间
);
create index idx_models_provider_id on models using btree (provider_id);
create index idx_models_user_id on models using btree (user_id);
comment on table public.models is '模型领域模型';
comment on column public.models.id is '模型ID';
comment on column public.models.user_id is '用户ID';
comment on column public.models.provider_id is '服务提供商ID';
comment on column public.models.model_id is '模型ID标识';
comment on column public.models.name is '模型名称';
comment on column public.models.description is '模型描述';
comment on column public.models.is_official is '是否官方模型';
comment on column public.models.type is '模型类型';
comment on column public.models.status is '模型状态';
comment on column public.models.created_at is '创建时间';
comment on column public.models.updated_at is '更新时间';
comment on column public.models.deleted_at is '逻辑删除时间';

create table public.providers (
                                  id character varying(36) primary key not null, -- 服务提供商ID
                                  user_id character varying(36), -- 用户ID
                                  protocol character varying(50) not null, -- 协议类型
                                  name character varying(100) not null, -- 服务提供商名称
                                  description text, -- 服务提供商描述
                                  config text, -- 服务提供商配置,加密后的值
                                  is_official boolean default false, -- 是否官方服务提供商
                                  status boolean default true, -- 服务提供商状态
                                  created_at timestamp without time zone not null default CURRENT_TIMESTAMP, -- 创建时间
                                  updated_at timestamp without time zone not null default CURRENT_TIMESTAMP, -- 更新时间
                                  deleted_at timestamp without time zone -- 逻辑删除时间
);
create index idx_providers_user_id on providers using btree (user_id);
comment on table public.providers is '服务提供商领域模型';
comment on column public.providers.id is '服务提供商ID';
comment on column public.providers.user_id is '用户ID';
comment on column public.providers.protocol is '协议类型';
comment on column public.providers.name is '服务提供商名称';
comment on column public.providers.description is '服务提供商描述';
comment on column public.providers.config is '服务提供商配置,加密后的值';
comment on column public.providers.is_official is '是否官方服务提供商';
comment on column public.providers.status is '服务提供商状态';
comment on column public.providers.created_at is '创建时间';
comment on column public.providers.updated_at is '更新时间';
comment on column public.providers.deleted_at is '逻辑删除时间';

create table public.rag_version_documents (
                                              id character varying(36) primary key not null, -- 主键ID
                                              rag_version_id character varying(36) not null, -- 关联RAG版本ID
                                              rag_version_file_id character varying(36) not null, -- 关联版本文件ID
                                              original_document_id character varying(36), -- 原始文档单元ID（仅标识）
                                              content text not null, -- 文档内容
                                              page integer, -- 页码
                                              vector_id character varying(36), -- 向量ID
                                              created_at timestamp without time zone not null default CURRENT_TIMESTAMP, -- 创建时间
                                              updated_at timestamp without time zone not null default CURRENT_TIMESTAMP, -- 更新时间
                                              deleted_at timestamp without time zone -- 删除时间（软删除）
);
comment on table public.rag_version_documents is 'RAG版本文档单元表（文档内容快照）';
comment on column public.rag_version_documents.id is '主键ID';
comment on column public.rag_version_documents.rag_version_id is '关联RAG版本ID';
comment on column public.rag_version_documents.rag_version_file_id is '关联版本文件ID';
comment on column public.rag_version_documents.original_document_id is '原始文档单元ID（仅标识）';
comment on column public.rag_version_documents.content is '文档内容';
comment on column public.rag_version_documents.page is '页码';
comment on column public.rag_version_documents.vector_id is '向量ID';
comment on column public.rag_version_documents.created_at is '创建时间';
comment on column public.rag_version_documents.updated_at is '更新时间';
comment on column public.rag_version_documents.deleted_at is '删除时间（软删除）';

create table public.rag_version_files (
                                          id character varying(36) primary key not null, -- 主键ID
                                          rag_version_id character varying(36) not null, -- 关联RAG版本ID
                                          original_file_id character varying(36) not null, -- 原始文件ID（仅标识）
                                          file_name character varying(255) not null, -- 文件名
                                          file_size bigint default 0, -- 文件大小（字节）
                                          file_type character varying(50), -- 文件类型
                                          file_path character varying(500), -- 文件存储路径
                                          process_status integer, -- 处理状态
                                          embedding_status integer, -- 向量化状态
                                          created_at timestamp without time zone not null default CURRENT_TIMESTAMP, -- 创建时间
                                          updated_at timestamp without time zone not null default CURRENT_TIMESTAMP, -- 更新时间
                                          deleted_at timestamp without time zone, -- 删除时间（软删除）
                                          file_page_size integer -- 文件页数
);
comment on table public.rag_version_files is 'RAG版本文件表（文件快照）';
comment on column public.rag_version_files.id is '主键ID';
comment on column public.rag_version_files.rag_version_id is '关联RAG版本ID';
comment on column public.rag_version_files.original_file_id is '原始文件ID（仅标识）';
comment on column public.rag_version_files.file_name is '文件名';
comment on column public.rag_version_files.file_size is '文件大小（字节）';
comment on column public.rag_version_files.file_type is '文件类型';
comment on column public.rag_version_files.file_path is '文件存储路径';
comment on column public.rag_version_files.process_status is '处理状态';
comment on column public.rag_version_files.embedding_status is '向量化状态';
comment on column public.rag_version_files.created_at is '创建时间';
comment on column public.rag_version_files.updated_at is '更新时间';
comment on column public.rag_version_files.deleted_at is '删除时间（软删除）';
comment on column public.rag_version_files.file_page_size is '文件页数';

create table public.rag_versions (
                                     id character varying(36) primary key not null, -- 主键ID
                                     name character varying(255) not null, -- 快照时的名称
                                     icon character varying(255), -- 快照时的图标
                                     description text, -- 快照时的描述
                                     user_id character varying(36) not null, -- 创建者用户ID
                                     version character varying(50) not null, -- 版本号 (如 "1.0.0")
                                     change_log text, -- 更新日志
                                     labels jsonb, -- 标签（JSON格式）
                                     original_rag_id character varying(36) not null, -- 原始RAG数据集ID（仅标识用）
                                     original_rag_name character varying(255), -- 原始RAG名称（快照时）
                                     file_count integer default 0, -- 文件数量
                                     total_size bigint default 0, -- 总大小（字节）
                                     document_count integer default 0, -- 文档单元数量
                                     publish_status integer default 1, -- 发布状态 1:审核中, 2:已发布, 3:拒绝, 4:已下架
                                     reject_reason text, -- 审核拒绝原因
                                     review_time timestamp without time zone, -- 审核时间
                                     published_at timestamp without time zone, -- 发布时间
                                     created_at timestamp without time zone not null default CURRENT_TIMESTAMP, -- 创建时间
                                     updated_at timestamp without time zone not null default CURRENT_TIMESTAMP, -- 更新时间
                                     deleted_at timestamp without time zone -- 删除时间（软删除）
);
comment on table public.rag_versions is 'RAG版本表（完整快照）';
comment on column public.rag_versions.id is '主键ID';
comment on column public.rag_versions.name is '快照时的名称';
comment on column public.rag_versions.icon is '快照时的图标';
comment on column public.rag_versions.description is '快照时的描述';
comment on column public.rag_versions.user_id is '创建者用户ID';
comment on column public.rag_versions.version is '版本号 (如 "1.0.0")';
comment on column public.rag_versions.change_log is '更新日志';
comment on column public.rag_versions.labels is '标签（JSON格式）';
comment on column public.rag_versions.original_rag_id is '原始RAG数据集ID（仅标识用）';
comment on column public.rag_versions.original_rag_name is '原始RAG名称（快照时）';
comment on column public.rag_versions.file_count is '文件数量';
comment on column public.rag_versions.total_size is '总大小（字节）';
comment on column public.rag_versions.document_count is '文档单元数量';
comment on column public.rag_versions.publish_status is '发布状态 1:审核中, 2:已发布, 3:拒绝, 4:已下架';
comment on column public.rag_versions.reject_reason is '审核拒绝原因';
comment on column public.rag_versions.review_time is '审核时间';
comment on column public.rag_versions.published_at is '发布时间';
comment on column public.rag_versions.created_at is '创建时间';
comment on column public.rag_versions.updated_at is '更新时间';
comment on column public.rag_versions.deleted_at is '删除时间（软删除）';

create table public.scheduled_tasks (
                                        id character varying(36) primary key not null, -- 定时任务唯一ID
                                        user_id character varying(36) not null, -- 用户ID
                                        agent_id character varying(36) not null, -- 关联的Agent ID
                                        session_id character varying(36) not null, -- 关联的会话ID
                                        content text not null, -- 任务内容
                                        repeat_type character varying(20) not null, -- 重复类型：NONE-不重复, DAILY-每天, WEEKLY-每周, MONTHLY-每月, WORKDAYS-工作日, CUSTOM-自定义
                                        repeat_config jsonb, -- 重复配置，JSON格式存储具体的重复规则
                                        status character varying(20) default 'ACTIVE', -- 任务状态：ACTIVE-活跃, PAUSED-暂停, COMPLETED-已完成
                                        last_execute_time timestamp without time zone, -- 上次执行时间
                                        next_execute_time timestamp without time zone,
                                        created_at timestamp without time zone not null default CURRENT_TIMESTAMP, -- 创建时间
                                        updated_at timestamp without time zone not null default CURRENT_TIMESTAMP, -- 更新时间
                                        deleted_at timestamp without time zone -- 逻辑删除时间
);
create index idx_scheduled_tasks_user_id on scheduled_tasks using btree (user_id);
create index idx_scheduled_tasks_agent_id on scheduled_tasks using btree (agent_id);
create index idx_scheduled_tasks_session_id on scheduled_tasks using btree (session_id);
create index idx_scheduled_tasks_status on scheduled_tasks using btree (status);
comment on table public.scheduled_tasks is '定时任务实体类';
comment on column public.scheduled_tasks.id is '定时任务唯一ID';
comment on column public.scheduled_tasks.user_id is '用户ID';
comment on column public.scheduled_tasks.agent_id is '关联的Agent ID';
comment on column public.scheduled_tasks.session_id is '关联的会话ID';
comment on column public.scheduled_tasks.content is '任务内容';
comment on column public.scheduled_tasks.repeat_type is '重复类型：NONE-不重复, DAILY-每天, WEEKLY-每周, MONTHLY-每月, WORKDAYS-工作日, CUSTOM-自定义';
comment on column public.scheduled_tasks.repeat_config is '重复配置，JSON格式存储具体的重复规则';
comment on column public.scheduled_tasks.status is '任务状态：ACTIVE-活跃, PAUSED-暂停, COMPLETED-已完成';
comment on column public.scheduled_tasks.last_execute_time is '上次执行时间';
comment on column public.scheduled_tasks.created_at is '创建时间';
comment on column public.scheduled_tasks.updated_at is '更新时间';
comment on column public.scheduled_tasks.deleted_at is '逻辑删除时间';

create table public.sessions (
                                 id character varying(36) primary key not null, -- 会话唯一ID
                                 title character varying(255) not null, -- 会话标题
                                 user_id character varying(36) not null, -- 所属用户ID
                                 agent_id character varying(36), -- 关联的Agent版本ID
                                 description text, -- 会话描述
                                 is_archived boolean default false, -- 是否归档
                                 metadata jsonb, -- 会话元数据，可存储其他自定义信息，JSON格式
                                 created_at timestamp without time zone not null default CURRENT_TIMESTAMP, -- 创建时间
                                 updated_at timestamp without time zone not null default CURRENT_TIMESTAMP, -- 更新时间
                                 deleted_at timestamp without time zone -- 逻辑删除时间
);
create index idx_sessions_user_id on sessions using btree (user_id);
create index idx_sessions_agent_id on sessions using btree (agent_id);
comment on table public.sessions is '会话实体类，代表一个独立的对话会话/主题';
comment on column public.sessions.id is '会话唯一ID';
comment on column public.sessions.title is '会话标题';
comment on column public.sessions.user_id is '所属用户ID';
comment on column public.sessions.agent_id is '关联的Agent版本ID';
comment on column public.sessions.description is '会话描述';
comment on column public.sessions.is_archived is '是否归档';
comment on column public.sessions.metadata is '会话元数据，可存储其他自定义信息，JSON格式';
comment on column public.sessions.created_at is '创建时间';
comment on column public.sessions.updated_at is '更新时间';
comment on column public.sessions.deleted_at is '逻辑删除时间';

create table public.tool_versions (
                                      id character varying(36) primary key not null, -- 版本唯一ID
                                      name character varying(255) not null, -- 工具名称
                                      icon character varying(255), -- 工具图标
                                      subtitle character varying(255), -- 副标题
                                      description text, -- 工具描述
                                      user_id character varying(36) not null, -- 用户ID
                                      version character varying(50) not null, -- 版本号
                                      tool_id character varying(36) not null, -- 工具ID
                                      upload_type character varying(20) not null, -- 上传方式
                                      change_log text,
                                      upload_url character varying(255), -- 上传URL
                                      tool_list jsonb, -- 工具列表，JSON数组格式
                                      labels jsonb, -- 标签列表，JSON数组格式
                                      mcp_server_name character varying(255),
                                      is_office boolean default false, -- 是否官方工具
                                      public_status boolean default false, -- 公开状态
                                      created_at timestamp without time zone not null default CURRENT_TIMESTAMP, -- 创建时间
                                      updated_at timestamp without time zone not null default CURRENT_TIMESTAMP, -- 更新时间
                                      deleted_at timestamp without time zone -- 逻辑删除时间
);
comment on table public.tool_versions is '工具版本实体类';
comment on column public.tool_versions.id is '版本唯一ID';
comment on column public.tool_versions.name is '工具名称';
comment on column public.tool_versions.icon is '工具图标';
comment on column public.tool_versions.subtitle is '副标题';
comment on column public.tool_versions.description is '工具描述';
comment on column public.tool_versions.user_id is '用户ID';
comment on column public.tool_versions.version is '版本号';
comment on column public.tool_versions.tool_id is '工具ID';
comment on column public.tool_versions.upload_type is '上传方式';
comment on column public.tool_versions.upload_url is '上传URL';
comment on column public.tool_versions.tool_list is '工具列表，JSON数组格式';
comment on column public.tool_versions.labels is '标签列表，JSON数组格式';
comment on column public.tool_versions.is_office is '是否官方工具';
comment on column public.tool_versions.public_status is '公开状态';
comment on column public.tool_versions.created_at is '创建时间';
comment on column public.tool_versions.updated_at is '更新时间';
comment on column public.tool_versions.deleted_at is '逻辑删除时间';

create table public.tools (
                              id character varying(36) primary key not null, -- 工具唯一ID
                              name character varying(255) not null, -- 工具名称
                              icon character varying(255), -- 工具图标
                              subtitle character varying(255), -- 副标题
                              description text, -- 工具描述
                              user_id character varying(36) not null, -- 用户ID
                              labels jsonb, -- 标签列表，JSON数组格式
                              tool_type character varying(50) not null, -- 工具类型
                              upload_type character varying(20) not null, -- 上传方式
                              upload_url character varying(255), -- 上传URL
                              install_command jsonb, -- 安装命令，JSON格式
                              tool_list jsonb, -- 工具列表，JSON数组格式
                              reject_reason text,
                              failed_step_status character varying(20),
                              mcp_server_name character varying(255),
                              status character varying(20) not null, -- 审核状态
                              is_office boolean default false, -- 是否官方工具
                              created_at timestamp without time zone not null default CURRENT_TIMESTAMP, -- 创建时间
                              updated_at timestamp without time zone not null default CURRENT_TIMESTAMP, -- 更新时间
                              deleted_at timestamp without time zone, -- 逻辑删除时间
                              is_global boolean not null default false -- 是否为全局工具（true=全局工具，在系统级别部署；false=用户工具，需要在用户容器中部署）
);
create index idx_tools_user_id on tools using btree (user_id);
comment on table public.tools is '工具实体类';
comment on column public.tools.id is '工具唯一ID';
comment on column public.tools.name is '工具名称';
comment on column public.tools.icon is '工具图标';
comment on column public.tools.subtitle is '副标题';
comment on column public.tools.description is '工具描述';
comment on column public.tools.user_id is '用户ID';
comment on column public.tools.labels is '标签列表，JSON数组格式';
comment on column public.tools.tool_type is '工具类型';
comment on column public.tools.upload_type is '上传方式';
comment on column public.tools.upload_url is '上传URL';
comment on column public.tools.install_command is '安装命令，JSON格式';
comment on column public.tools.tool_list is '工具列表，JSON数组格式';
comment on column public.tools.status is '审核状态';
comment on column public.tools.is_office is '是否官方工具';
comment on column public.tools.created_at is '创建时间';
comment on column public.tools.updated_at is '更新时间';
comment on column public.tools.deleted_at is '逻辑删除时间';
comment on column public.tools.is_global is '是否为全局工具（true=全局工具，在系统级别部署；false=用户工具，需要在用户容器中部署）';

create table public.user_containers (
                                        id character varying(36) primary key not null, -- 容器ID
                                        name character varying(100) not null, -- 容器名称
                                        user_id character varying(36) not null, -- 用户ID
                                        type character varying(255) not null,
                                        status integer not null, -- 容器状态: 1-创建中, 2-运行中, 3-已停止, 4-错误状态, 5-删除中, 6-已删除
                                        docker_container_id character varying(100), -- Docker容器ID
                                        image character varying(200) not null, -- 容器镜像
                                        internal_port integer not null, -- 内部端口
                                        external_port integer, -- 外部映射端口
                                        ip_address character varying(45), -- 容器IP地址
                                        cpu_usage numeric(5,2), -- CPU使用率(%)
                                        memory_usage numeric(5,2), -- 内存使用率(%)
                                        volume_path character varying(500), -- 数据卷路径
                                        env_config text, -- 环境变量配置(JSON)
                                        container_config text, -- 容器配置(JSON)
                                        error_message text, -- 错误信息
                                        created_at timestamp without time zone not null default CURRENT_TIMESTAMP, -- 创建时间
                                        updated_at timestamp without time zone not null default CURRENT_TIMESTAMP, -- 更新时间
                                        deleted_at timestamp without time zone,
                                        last_accessed_at timestamp without time zone not null default CURRENT_TIMESTAMP -- 最后访问时间，用于自动清理判断
);
comment on table public.user_containers is '用户容器表';
comment on column public.user_containers.id is '容器ID';
comment on column public.user_containers.name is '容器名称';
comment on column public.user_containers.user_id is '用户ID';
comment on column public.user_containers.status is '容器状态: 1-创建中, 2-运行中, 3-已停止, 4-错误状态, 5-删除中, 6-已删除';
comment on column public.user_containers.docker_container_id is 'Docker容器ID';
comment on column public.user_containers.image is '容器镜像';
comment on column public.user_containers.internal_port is '内部端口';
comment on column public.user_containers.external_port is '外部映射端口';
comment on column public.user_containers.ip_address is '容器IP地址';
comment on column public.user_containers.cpu_usage is 'CPU使用率(%)';
comment on column public.user_containers.memory_usage is '内存使用率(%)';
comment on column public.user_containers.volume_path is '数据卷路径';
comment on column public.user_containers.env_config is '环境变量配置(JSON)';
comment on column public.user_containers.container_config is '容器配置(JSON)';
comment on column public.user_containers.error_message is '错误信息';
comment on column public.user_containers.created_at is '创建时间';
comment on column public.user_containers.updated_at is '更新时间';
comment on column public.user_containers.last_accessed_at is '最后访问时间，用于自动清理判断';

create table public.user_rag_documents (
                                           id character varying(36) primary key not null, -- 主键ID
                                           user_rag_id character varying(36) not null, -- 关联user_rags表的ID
                                           user_rag_file_id character varying(36) not null, -- 关联user_rag_files表的ID
                                           original_document_id character varying(36), -- 原始文档单元ID（仅用于标识，不依赖）
                                           content text not null, -- 文档内容（快照）
                                           page integer, -- 页码
                                           vector_id character varying(36), -- 向量ID（在向量数据库中的ID）
                                           created_at timestamp without time zone not null default CURRENT_TIMESTAMP,
                                           updated_at timestamp without time zone not null default CURRENT_TIMESTAMP,
                                           deleted_at timestamp without time zone
);
comment on table public.user_rag_documents is '用户RAG文档快照表 - 用于SNAPSHOT类型RAG的完全数据隔离';
comment on column public.user_rag_documents.id is '主键ID';
comment on column public.user_rag_documents.user_rag_id is '关联user_rags表的ID';
comment on column public.user_rag_documents.user_rag_file_id is '关联user_rag_files表的ID';
comment on column public.user_rag_documents.original_document_id is '原始文档单元ID（仅用于标识，不依赖）';
comment on column public.user_rag_documents.content is '文档内容（快照）';
comment on column public.user_rag_documents.page is '页码';
comment on column public.user_rag_documents.vector_id is '向量ID（在向量数据库中的ID）';

create table public.user_rag_files (
                                       id character varying(36) primary key not null, -- 主键ID
                                       user_rag_id character varying(36) not null, -- 关联user_rags表的ID
                                       original_file_id character varying(36) not null, -- 原始文件ID（仅用于标识，不依赖）
                                       file_name character varying(255) not null, -- 文件名（快照）
                                       file_size bigint default 0, -- 文件大小（字节）
                                       file_type character varying(50), -- 文件类型
                                       file_path character varying(500), -- 文件存储路径
                                       process_status integer, -- 处理状态（快照）
                                       embedding_status integer, -- 向量化状态（快照）
                                       created_at timestamp without time zone not null default CURRENT_TIMESTAMP,
                                       updated_at timestamp without time zone not null default CURRENT_TIMESTAMP,
                                       deleted_at timestamp without time zone,
                                       file_page_size integer default 0 -- 文件页数（快照）
);
comment on table public.user_rag_files is '用户RAG文件快照表 - 用于SNAPSHOT类型RAG的完全数据隔离';
comment on column public.user_rag_files.id is '主键ID';
comment on column public.user_rag_files.user_rag_id is '关联user_rags表的ID';
comment on column public.user_rag_files.original_file_id is '原始文件ID（仅用于标识，不依赖）';
comment on column public.user_rag_files.file_name is '文件名（快照）';
comment on column public.user_rag_files.file_size is '文件大小（字节）';
comment on column public.user_rag_files.file_type is '文件类型';
comment on column public.user_rag_files.file_path is '文件存储路径';
comment on column public.user_rag_files.process_status is '处理状态（快照）';
comment on column public.user_rag_files.embedding_status is '向量化状态（快照）';
comment on column public.user_rag_files.file_page_size is '文件页数（快照）';

create table public.user_rags (
                                  id character varying(36) primary key not null, -- 主键ID
                                  user_id character varying(36) not null, -- 用户ID
                                  rag_version_id character varying(36) not null, -- 关联的RAG版本快照ID
                                  name character varying(255) not null, -- 安装时的名称
                                  description text, -- 安装时的描述
                                  icon character varying(255), -- 安装时的图标
                                  version character varying(50) not null, -- 版本号
                                  installed_at timestamp without time zone default CURRENT_TIMESTAMP, -- 安装时间
                                  created_at timestamp without time zone not null default CURRENT_TIMESTAMP, -- 创建时间
                                  updated_at timestamp without time zone not null default CURRENT_TIMESTAMP, -- 更新时间
                                  deleted_at timestamp without time zone, -- 删除时间（软删除）
                                  original_rag_id character varying(64), -- 原始RAG数据集ID
                                  install_type character varying(20) default 'SNAPSHOT' -- 安装类型：REFERENCE(引用)/SNAPSHOT(快照)
);
comment on table public.user_rags is '用户安装的RAG表';
comment on column public.user_rags.id is '主键ID';
comment on column public.user_rags.user_id is '用户ID';
comment on column public.user_rags.rag_version_id is '关联的RAG版本快照ID';
comment on column public.user_rags.name is '安装时的名称';
comment on column public.user_rags.description is '安装时的描述';
comment on column public.user_rags.icon is '安装时的图标';
comment on column public.user_rags.version is '版本号';
comment on column public.user_rags.installed_at is '安装时间';
comment on column public.user_rags.created_at is '创建时间';
comment on column public.user_rags.updated_at is '更新时间';
comment on column public.user_rags.deleted_at is '删除时间（软删除）';
comment on column public.user_rags.original_rag_id is '原始RAG数据集ID';
comment on column public.user_rags.install_type is '安装类型：REFERENCE(引用)/SNAPSHOT(快照)';

create table public.user_settings (
                                      id character varying(36) primary key not null, -- 设置记录唯一ID
                                      user_id character varying(36) not null, -- 用户ID，关联users表
                                      setting_config json, -- 设置配置JSON，格式：{"default_model": "模型ID"}
                                      created_at timestamp without time zone not null default CURRENT_TIMESTAMP, -- 创建时间
                                      updated_at timestamp without time zone not null default CURRENT_TIMESTAMP, -- 更新时间
                                      deleted_at timestamp without time zone -- 逻辑删除时间
);
create unique index user_settings_user_id_key on user_settings using btree (user_id);
create index idx_user_settings_user_id on user_settings using btree (user_id);
comment on table public.user_settings is '用户设置表，存储用户的个性化配置';
comment on column public.user_settings.id is '设置记录唯一ID';
comment on column public.user_settings.user_id is '用户ID，关联users表';
comment on column public.user_settings.setting_config is '设置配置JSON，格式：{"default_model": "模型ID"}';
comment on column public.user_settings.created_at is '创建时间';
comment on column public.user_settings.updated_at is '更新时间';
comment on column public.user_settings.deleted_at is '逻辑删除时间';

create table public.user_tools (
                                   id character varying(36) primary key not null, -- 唯一ID
                                   user_id character varying(36) not null, -- 用户ID
                                   name character varying(255) not null, -- 工具名称
                                   description text, -- 工具描述
                                   icon character varying(255), -- 工具图标
                                   subtitle character varying(255), -- 副标题
                                   tool_id character varying(36) not null, -- 工具ID
                                   version character varying(50) not null, -- 版本号
                                   tool_list jsonb, -- 工具列表，JSON数组格式
                                   labels jsonb, -- 标签列表，JSON数组格式
                                   is_office boolean default false, -- 是否官方工具
                                   public_state boolean default false, -- 公开状态
                                   mcp_server_name character varying(255), -- MCP服务器名称
                                   created_at timestamp without time zone not null default CURRENT_TIMESTAMP, -- 创建时间
                                   updated_at timestamp without time zone not null default CURRENT_TIMESTAMP, -- 更新时间
                                   deleted_at timestamp without time zone, -- 逻辑删除时间
                                   is_global boolean not null default false -- 是否为全局工具（继承自原始工具的全局状态）
);
comment on table public.user_tools is '用户工具关联实体类';
comment on column public.user_tools.id is '唯一ID';
comment on column public.user_tools.user_id is '用户ID';
comment on column public.user_tools.name is '工具名称';
comment on column public.user_tools.description is '工具描述';
comment on column public.user_tools.icon is '工具图标';
comment on column public.user_tools.subtitle is '副标题';
comment on column public.user_tools.tool_id is '工具ID';
comment on column public.user_tools.version is '版本号';
comment on column public.user_tools.tool_list is '工具列表，JSON数组格式';
comment on column public.user_tools.labels is '标签列表，JSON数组格式';
comment on column public.user_tools.is_office is '是否官方工具';
comment on column public.user_tools.public_state is '公开状态';
comment on column public.user_tools.mcp_server_name is 'MCP服务器名称';
comment on column public.user_tools.created_at is '创建时间';
comment on column public.user_tools.updated_at is '更新时间';
comment on column public.user_tools.deleted_at is '逻辑删除时间';
comment on column public.user_tools.is_global is '是否为全局工具（继承自原始工具的全局状态）';

create table public.users (
                              id character varying(36) primary key not null, -- 主键
                              nickname character varying(255) not null, -- 昵称
                              email character varying(255), -- 邮箱
                              phone character varying(11), -- 手机号
                              password character varying not null, -- 密码
                              is_admin boolean default false,
                              login_platform character varying(50),
                              created_at timestamp without time zone not null default CURRENT_TIMESTAMP, -- 创建时间
                              updated_at timestamp without time zone not null default CURRENT_TIMESTAMP, -- 更新时间
                              deleted_at timestamp without time zone, -- 逻辑删除时间
                              github_id character varying(255),
                              github_login character varying(255),
                              avatar_url character varying(255)
);
comment on column public.users.id is '主键';
comment on column public.users.nickname is '昵称';
comment on column public.users.email is '邮箱';
comment on column public.users.phone is '手机号';
comment on column public.users.password is '密码';
comment on column public.users.created_at is '创建时间';
comment on column public.users.updated_at is '更新时间';
comment on column public.users.deleted_at is '逻辑删除时间';


<<<<<<< HEAD
-- 为工具表添加全局状态字段
ALTER TABLE tools ADD COLUMN is_global BOOLEAN NOT NULL DEFAULT false;

-- 添加字段注释
COMMENT ON COLUMN tools.is_global IS '是否为全局工具（true=全局工具，在系统级别部署；false=用户工具，需要在用户容器中部署）';

-- 为user_tools表也添加全局状态字段，用于跟踪用户安装的工具类型
ALTER TABLE user_tools ADD COLUMN is_global BOOLEAN NOT NULL DEFAULT false;

-- 添加字段注释
COMMENT ON COLUMN user_tools.is_global IS '是否为全局工具（继承自原始工具的全局状态）';


-- 添加容器最后访问时间字段，用于自动清理
ALTER TABLE user_containers ADD COLUMN last_accessed_at TIMESTAMP NOT NULL DEFAULT CURRENT_TIMESTAMP;

-- 添加字段注释
COMMENT ON COLUMN user_containers.last_accessed_at IS '最后访问时间，用于自动清理判断';


-- 订单和支付系统数据库表创建脚本 (PostgreSQL)
-- 作者: Claude Code
-- 创建时间: 2025-07-29
-- 描述: 为AgentX创建订单管理和支付系统相关表

-- 1. 创建订单表 (orders)
-- 存储订单基本信息，支持多种订单类型和支付方式
CREATE TABLE orders (
    id VARCHAR(64) NOT NULL PRIMARY KEY,
    user_id VARCHAR(64) NOT NULL,
    order_no VARCHAR(100) NOT NULL UNIQUE,
    order_type VARCHAR(50) NOT NULL,
    title VARCHAR(255) NOT NULL,
    description TEXT,
    amount DECIMAL(20,8) NOT NULL,
    currency VARCHAR(10) DEFAULT 'CNY',
    status INTEGER NOT NULL DEFAULT 1,
    expired_at TIMESTAMP,
    paid_at TIMESTAMP,
    cancelled_at TIMESTAMP,
    refunded_at TIMESTAMP,
    refund_amount DECIMAL(20,8) DEFAULT 0.00000000,
    payment_platform VARCHAR(50),
    payment_type VARCHAR(50),
    provider_order_id VARCHAR(200),
    metadata JSONB,
    deleted_at TIMESTAMP,
    created_at TIMESTAMP DEFAULT CURRENT_TIMESTAMP,
    updated_at TIMESTAMP DEFAULT CURRENT_TIMESTAMP
);


-- 添加索引
-- 订单表索引
CREATE INDEX idx_orders_user_id ON orders(user_id);
CREATE INDEX idx_orders_order_no ON orders(order_no);
CREATE INDEX idx_orders_status ON orders(status);
CREATE INDEX idx_orders_order_type ON orders(order_type);
CREATE INDEX idx_orders_payment_platform ON orders(payment_platform);
CREATE INDEX idx_orders_payment_type ON orders(payment_type);
CREATE INDEX idx_orders_provider_order_id ON orders(provider_order_id);
CREATE INDEX idx_orders_created_at ON orders(created_at);
CREATE INDEX idx_orders_expired_at ON orders(expired_at);


-- 添加表注释
COMMENT ON TABLE orders IS '订单表，存储各种类型的订单信息和支付方式';


-- 添加列注释
-- 订单表字段注释
COMMENT ON COLUMN orders.id IS '订单唯一ID';
COMMENT ON COLUMN orders.user_id IS '用户ID';
COMMENT ON COLUMN orders.order_no IS '订单号（唯一）';
COMMENT ON COLUMN orders.order_type IS '订单类型：RECHARGE(充值)、PURCHASE(购买)、SUBSCRIPTION(订阅)';
COMMENT ON COLUMN orders.title IS '订单标题';
COMMENT ON COLUMN orders.description IS '订单描述';
COMMENT ON COLUMN orders.amount IS '订单金额';
COMMENT ON COLUMN orders.currency IS '货币代码，默认CNY';
COMMENT ON COLUMN orders.status IS '订单状态：1-待支付，2-已支付，3-已取消，4-已退款，5-已过期';
COMMENT ON COLUMN orders.expired_at IS '订单过期时间';
COMMENT ON COLUMN orders.paid_at IS '支付完成时间';
COMMENT ON COLUMN orders.cancelled_at IS '取消时间';
COMMENT ON COLUMN orders.refunded_at IS '退款时间';
COMMENT ON COLUMN orders.refund_amount IS '退款金额';
COMMENT ON COLUMN orders.payment_platform IS '支付平台：alipay(支付宝)、wechat(微信支付)、stripe(Stripe)';
COMMENT ON COLUMN orders.payment_type IS '支付类型：web(网页支付)、qr_code(二维码支付)、mobile(移动端支付)、h5(H5支付)、mini_program(小程序支付)';
COMMENT ON COLUMN orders.provider_order_id IS '第三方支付平台的订单ID，用于查询支付状态和对账';
COMMENT ON COLUMN orders.metadata IS '订单扩展信息（JSONB格式）';

-- 注释说明：
-- 1. 订单状态枚举：1-待支付，2-已支付，3-已取消，4-已退款，5-已过期
-- 2. 支付状态枚举：1-创建，2-等待支付，3-支付成功，4-支付失败，5-已取消
-- 3. 订单类型支持：RECHARGE(充值)、PURCHASE(购买)、SUBSCRIPTION(订阅)等
-- 4. 支付平台支持：alipay(支付宝)、wechat(微信支付)、stripe(Stripe)等
-- 5. 支付类型支持：web(网页支付)、qr_code(二维码支付)、mobile(移动端支付)、h5(H5支付)、mini_program(小程序支付)等
-- 6. 所有金额字段使用DECIMAL(20,8)确保精度
-- 7. 使用JSONB存储扩展信息，便于灵活扩展和查询
-- 8. 建立了完善的索引以支持高效查询
-- 9. 支持软删除机制（deleted_at字段）
-- 10. provider_order_id用于与第三方支付平台进行状态同步和对账


-- 计费系统数据库表创建脚本 (PostgreSQL)
-- 作者: Claude Code
-- 创建时间: 2025-07-26
-- 描述: 为AgentX计费系统创建Products、Rules、Accounts、UsageRecords表

-- 如果表存在则删除（开发环境重建用）
DROP TABLE IF EXISTS usage_records;
DROP TABLE IF EXISTS products;
DROP TABLE IF EXISTS accounts;
DROP TABLE IF EXISTS rules;

-- 1. 创建规则表 (rules)
-- 存储计费规则信息，定义不同的计费策略
CREATE TABLE rules (
    id VARCHAR(64) NOT NULL PRIMARY KEY,
    name VARCHAR(255) NOT NULL,
    handler_key VARCHAR(100) NOT NULL,
    description TEXT,
    deleted_at TIMESTAMP,
    created_at TIMESTAMP DEFAULT CURRENT_TIMESTAMP,
    updated_at TIMESTAMP DEFAULT CURRENT_TIMESTAMP
);


-- 2. 创建商品表 (products)  
-- 存储计费商品信息，关联规则和价格配置
CREATE TABLE products (
    id VARCHAR(64) NOT NULL PRIMARY KEY,
    name VARCHAR(255) NOT NULL,
    type VARCHAR(50) NOT NULL,
    service_id VARCHAR(100) NOT NULL,
    rule_id VARCHAR(64) NOT NULL,
    pricing_config JSONB,
    status INTEGER DEFAULT 1,
    deleted_at TIMESTAMP,
    created_at TIMESTAMP DEFAULT CURRENT_TIMESTAMP,
    updated_at TIMESTAMP DEFAULT CURRENT_TIMESTAMP
);

-- 3. 创建账户表 (accounts)
-- 存储用户账户余额和消费信息
CREATE TABLE accounts (
    id VARCHAR(64) NOT NULL PRIMARY KEY,
    user_id VARCHAR(64) NOT NULL,
    balance DECIMAL(20,8) DEFAULT 0.00000000,
    credit DECIMAL(20,8) DEFAULT 0.00000000,
    total_consumed DECIMAL(20,8) DEFAULT 0.00000000,
    last_transaction_at TIMESTAMP,
    deleted_at TIMESTAMP,
    created_at TIMESTAMP DEFAULT CURRENT_TIMESTAMP,
    updated_at TIMESTAMP DEFAULT CURRENT_TIMESTAMP
);

-- 4. 创建使用记录表 (usage_records)
-- 存储用户的计费使用记录
CREATE TABLE usage_records (
    id VARCHAR(64) NOT NULL PRIMARY KEY,
    user_id VARCHAR(64) NOT NULL,
    product_id VARCHAR(64) NOT NULL,
    quantity_data JSONB,
    cost DECIMAL(20,8) NOT NULL,
    request_id VARCHAR(255) NOT NULL,
    billed_at TIMESTAMP DEFAULT CURRENT_TIMESTAMP,
    deleted_at TIMESTAMP,
    created_at TIMESTAMP DEFAULT CURRENT_TIMESTAMP,
    updated_at TIMESTAMP DEFAULT CURRENT_TIMESTAMP
);


-- 添加表注释
COMMENT ON TABLE rules IS '计费规则表，存储不同的计费策略配置';
COMMENT ON TABLE products IS '计费商品表，存储可计费的服务和产品信息';
COMMENT ON TABLE accounts IS '用户账户表，存储用户余额和消费记录';
COMMENT ON TABLE usage_records IS '使用记录表，存储用户的具体消费记录';

-- 添加列注释
COMMENT ON COLUMN rules.name IS '规则名称';
COMMENT ON COLUMN rules.handler_key IS '处理器标识，对应策略枚举';
COMMENT ON COLUMN rules.description IS '规则描述';

COMMENT ON COLUMN products.name IS '商品名称';
COMMENT ON COLUMN products.type IS '计费类型：MODEL_USAGE(模型调用), AGENT_CREATION(Agent创建), AGENT_USAGE(Agent使用), API_CALL(API调用), STORAGE_USAGE(存储使用)';
COMMENT ON COLUMN products.service_id IS '业务服务标识';
COMMENT ON COLUMN products.rule_id IS '关联的规则ID';
COMMENT ON COLUMN products.pricing_config IS '价格配置（JSONB格式）';
COMMENT ON COLUMN products.status IS '状态：1-激活，0-禁用';

COMMENT ON COLUMN accounts.user_id IS '用户ID';
COMMENT ON COLUMN accounts.balance IS '账户余额';
COMMENT ON COLUMN accounts.credit IS '信用额度';
COMMENT ON COLUMN accounts.total_consumed IS '总消费金额';
COMMENT ON COLUMN accounts.last_transaction_at IS '最后交易时间';

COMMENT ON COLUMN usage_records.user_id IS '用户ID';
COMMENT ON COLUMN usage_records.product_id IS '商品ID';
COMMENT ON COLUMN usage_records.quantity_data IS '使用量数据（JSONB格式）';
COMMENT ON COLUMN usage_records.cost IS '本次消费金额';
COMMENT ON COLUMN usage_records.request_id IS '请求ID（幂等性保证）';
COMMENT ON COLUMN usage_records.billed_at IS '计费时间';

-- 插入初始数据：基础计费规则
INSERT INTO rules (id, name, handler_key, description) VALUES 
('rule-model-token', '模型Token计费规则', 'MODEL_TOKEN_STRATEGY', '按输入输出Token数量计费，适用于大语言模型调用'),
('rule-per-unit', '按次计费规则', 'PER_UNIT_STRATEGY', '按使用次数固定计费，适用于Agent创建、API调用等'),
('rule-per-time', '按时长计费规则', 'PER_TIME_STRATEGY', '按使用时长计费，适用于资源占用类服务');


-- 注释说明：
-- MODEL_USAGE类型的service_id应该是models表中的主键ID（如1,2,3等）
-- AGENT_CREATION类型使用固定标识'agent_creation'，因为不对应具体业务记录（已预留配置）
-- 实际部署时，需要根据models表的真实ID更新这些配置
-- Agent创建计费已完整预留：type='AGENT_CREATION', service_id='agent_creation', cost_per_unit=10.0
=======
-- 初始化认证配置数据
INSERT INTO auth_settings (id, feature_type, feature_key, feature_name, enabled, display_order, description) VALUES
                                                                                                                 ('auth-normal-login', 'LOGIN', 'NORMAL_LOGIN', '普通登录', TRUE, 1, '邮箱/手机号密码登录'),
                                                                                                                 ('auth-github-login', 'LOGIN', 'GITHUB_LOGIN', 'GitHub登录', TRUE, 2, 'GitHub OAuth登录'),
                                                                                                                 ('auth-community-login', 'LOGIN', 'COMMUNITY_LOGIN', '敲鸭登录', TRUE, 3, '敲鸭社区OAuth登录'),
                                                                                                                 ('auth-user-register', 'REGISTER', 'USER_REGISTER', '用户注册', TRUE, 1, '允许新用户注册账号');
>>>>>>> 55fcf755
<|MERGE_RESOLUTION|>--- conflicted
+++ resolved
@@ -910,7 +910,138 @@
 comment on column public.users.deleted_at is '逻辑删除时间';
 
 
-<<<<<<< HEAD
+-- 初始化认证配置数据
+INSERT INTO auth_settings (id, feature_type, feature_key, feature_name, enabled, display_order, description) VALUES
+                                                                                                                 ('auth-normal-login', 'LOGIN', 'NORMAL_LOGIN', '普通登录', TRUE, 1, '邮箱/手机号密码登录'),
+                                                                                                                 ('auth-github-login', 'LOGIN', 'GITHUB_LOGIN', 'GitHub登录', TRUE, 2, 'GitHub OAuth登录'),
+                                                                                                                 ('auth-community-login', 'LOGIN', 'COMMUNITY_LOGIN', '敲鸭登录', TRUE, 3, '敲鸭社区OAuth登录'),
+                                                                                                                 ('auth-user-register', 'REGISTER', 'USER_REGISTER', '用户注册', TRUE, 1, '允许新用户注册账号');
+
+
+-- 创建用户容器表
+CREATE TABLE user_containers (
+    id VARCHAR(36) PRIMARY KEY,
+    name VARCHAR(100) NOT NULL,
+    user_id VARCHAR(36) NOT NULL,
+    type INTEGER NOT NULL,
+    status INTEGER NOT NULL,
+    docker_container_id VARCHAR(100),
+    image VARCHAR(200) NOT NULL,
+    internal_port INTEGER NOT NULL,
+    external_port INTEGER,
+    ip_address VARCHAR(45),
+    cpu_usage DECIMAL(5,2),
+    memory_usage DECIMAL(5,2),
+    volume_path VARCHAR(500),
+    env_config TEXT,
+    container_config TEXT,
+    error_message TEXT,
+    created_at TIMESTAMP NOT NULL DEFAULT CURRENT_TIMESTAMP,
+    updated_at TIMESTAMP NOT NULL DEFAULT CURRENT_TIMESTAMP,
+    deleted_at TIMESTAMP NULL
+);
+
+
+-- 添加表注释
+COMMENT ON TABLE user_containers IS '用户容器表';
+COMMENT ON COLUMN user_containers.id IS '容器ID';
+COMMENT ON COLUMN user_containers.name IS '容器名称';
+COMMENT ON COLUMN user_containers.user_id IS '用户ID';
+COMMENT ON COLUMN user_containers.type IS '容器类型: 1-用户容器, 2-审核容器';
+COMMENT ON COLUMN user_containers.status IS '容器状态: 1-创建中, 2-运行中, 3-已停止, 4-错误状态, 5-删除中, 6-已删除';
+COMMENT ON COLUMN user_containers.docker_container_id IS 'Docker容器ID';
+COMMENT ON COLUMN user_containers.image IS '容器镜像';
+COMMENT ON COLUMN user_containers.internal_port IS '内部端口';
+COMMENT ON COLUMN user_containers.external_port IS '外部映射端口';
+COMMENT ON COLUMN user_containers.ip_address IS '容器IP地址';
+COMMENT ON COLUMN user_containers.cpu_usage IS 'CPU使用率(%)';
+COMMENT ON COLUMN user_containers.memory_usage IS '内存使用率(%)';
+COMMENT ON COLUMN user_containers.volume_path IS '数据卷路径';
+COMMENT ON COLUMN user_containers.env_config IS '环境变量配置(JSON)';
+COMMENT ON COLUMN user_containers.container_config IS '容器配置(JSON)';
+COMMENT ON COLUMN user_containers.error_message IS '错误信息';
+COMMENT ON COLUMN user_containers.created_at IS '创建时间';
+COMMENT ON COLUMN user_containers.updated_at IS '更新时间';
+
+-- 创建容器模板表
+CREATE TABLE container_templates (
+    id VARCHAR(36) PRIMARY KEY,
+    name VARCHAR(100) NOT NULL UNIQUE,
+    description TEXT,
+    type VARCHAR(50) NOT NULL,
+    image VARCHAR(200) NOT NULL,
+    image_tag VARCHAR(50),
+    internal_port INTEGER NOT NULL,
+    cpu_limit DECIMAL(4,2) NOT NULL,
+    memory_limit INTEGER NOT NULL,
+    environment TEXT,
+    volume_mount_path VARCHAR(500),
+    command TEXT,
+    network_mode VARCHAR(50),
+    restart_policy VARCHAR(50),
+    health_check TEXT,
+    resource_config TEXT,
+    enabled BOOLEAN NOT NULL DEFAULT true,
+    is_default BOOLEAN NOT NULL DEFAULT false,
+    created_by VARCHAR(36),
+    sort_order INTEGER NOT NULL DEFAULT 0,
+    created_at TIMESTAMP NOT NULL DEFAULT CURRENT_TIMESTAMP,
+    updated_at TIMESTAMP NOT NULL DEFAULT CURRENT_TIMESTAMP,
+    deleted_at TIMESTAMP NULL
+);
+
+
+-- 添加表注释
+COMMENT ON TABLE container_templates IS '容器模板表';
+COMMENT ON COLUMN container_templates.id IS '模板ID';
+COMMENT ON COLUMN container_templates.name IS '模板名称';
+COMMENT ON COLUMN container_templates.description IS '模板描述';
+COMMENT ON COLUMN container_templates.type IS '模板类型(mcp-gateway等)';
+COMMENT ON COLUMN container_templates.image IS '容器镜像名称';
+COMMENT ON COLUMN container_templates.image_tag IS '镜像版本标签';
+COMMENT ON COLUMN container_templates.internal_port IS '容器内部端口';
+COMMENT ON COLUMN container_templates.cpu_limit IS 'CPU限制(核数)';
+COMMENT ON COLUMN container_templates.memory_limit IS '内存限制(MB)';
+COMMENT ON COLUMN container_templates.environment IS '环境变量配置(JSON格式)';
+COMMENT ON COLUMN container_templates.volume_mount_path IS '数据卷挂载路径';
+COMMENT ON COLUMN container_templates.command IS '启动命令(JSON数组格式)';
+COMMENT ON COLUMN container_templates.network_mode IS '网络模式';
+COMMENT ON COLUMN container_templates.restart_policy IS '重启策略';
+COMMENT ON COLUMN container_templates.health_check IS '健康检查配置(JSON格式)';
+COMMENT ON COLUMN container_templates.resource_config IS '资源配置(JSON格式)';
+COMMENT ON COLUMN container_templates.enabled IS '是否启用';
+COMMENT ON COLUMN container_templates.is_default IS '是否为默认模板';
+COMMENT ON COLUMN container_templates.created_by IS '创建者用户ID';
+COMMENT ON COLUMN container_templates.sort_order IS '排序权重';
+COMMENT ON COLUMN container_templates.created_at IS '创建时间';
+COMMENT ON COLUMN container_templates.updated_at IS '更新时间';
+COMMENT ON COLUMN container_templates.deleted_at IS '删除时间';
+
+-- 插入默认的MCP网关模板
+INSERT INTO container_templates (
+    id, name, description, type, image, image_tag, internal_port, 
+    cpu_limit, memory_limit, volume_mount_path, network_mode, 
+    restart_policy, enabled, is_default, created_by, sort_order
+) VALUES (
+    'default-mcp-gateway-template',
+    'MCP网关默认模板',
+    '用于创建用户MCP网关容器的默认模板，提供工具部署和Agent对话功能',
+    'mcp-gateway',
+    'ghcr.io/lucky-aeon/mcp-gateway',
+    'latest',
+    8080,
+    1.0,
+    512,
+    '/app/data',
+    'bridge',
+    'unless-stopped',
+    true,
+    true,
+    'SYSTEM',
+    0
+);
+
+
 -- 为工具表添加全局状态字段
 ALTER TABLE tools ADD COLUMN is_global BOOLEAN NOT NULL DEFAULT false;
 
@@ -1038,7 +1169,7 @@
 );
 
 
--- 2. 创建商品表 (products)  
+-- 2. 创建商品表 (products)
 -- 存储计费商品信息，关联规则和价格配置
 CREATE TABLE products (
     id VARCHAR(64) NOT NULL PRIMARY KEY,
@@ -1115,7 +1246,7 @@
 COMMENT ON COLUMN usage_records.billed_at IS '计费时间';
 
 -- 插入初始数据：基础计费规则
-INSERT INTO rules (id, name, handler_key, description) VALUES 
+INSERT INTO rules (id, name, handler_key, description) VALUES
 ('rule-model-token', '模型Token计费规则', 'MODEL_TOKEN_STRATEGY', '按输入输出Token数量计费，适用于大语言模型调用'),
 ('rule-per-unit', '按次计费规则', 'PER_UNIT_STRATEGY', '按使用次数固定计费，适用于Agent创建、API调用等'),
 ('rule-per-time', '按时长计费规则', 'PER_TIME_STRATEGY', '按使用时长计费，适用于资源占用类服务');
@@ -1125,12 +1256,4 @@
 -- MODEL_USAGE类型的service_id应该是models表中的主键ID（如1,2,3等）
 -- AGENT_CREATION类型使用固定标识'agent_creation'，因为不对应具体业务记录（已预留配置）
 -- 实际部署时，需要根据models表的真实ID更新这些配置
--- Agent创建计费已完整预留：type='AGENT_CREATION', service_id='agent_creation', cost_per_unit=10.0
-=======
--- 初始化认证配置数据
-INSERT INTO auth_settings (id, feature_type, feature_key, feature_name, enabled, display_order, description) VALUES
-                                                                                                                 ('auth-normal-login', 'LOGIN', 'NORMAL_LOGIN', '普通登录', TRUE, 1, '邮箱/手机号密码登录'),
-                                                                                                                 ('auth-github-login', 'LOGIN', 'GITHUB_LOGIN', 'GitHub登录', TRUE, 2, 'GitHub OAuth登录'),
-                                                                                                                 ('auth-community-login', 'LOGIN', 'COMMUNITY_LOGIN', '敲鸭登录', TRUE, 3, '敲鸭社区OAuth登录'),
-                                                                                                                 ('auth-user-register', 'REGISTER', 'USER_REGISTER', '用户注册', TRUE, 1, '允许新用户注册账号');
->>>>>>> 55fcf755
+-- Agent创建计费已完整预留：type='AGENT_CREATION', service_id='agent_creation', cost_per_unit=10.0
--- conflicted
+++ resolved
@@ -1,3 +1,101 @@
+create table public.accounts (
+                                 id character varying(64) primary key not null,
+                                 user_id character varying(64) not null, -- 用户ID
+                                 balance numeric(20,8) default 0.00000000, -- 账户余额
+                                 credit numeric(20,8) default 0.00000000, -- 信用额度
+                                 total_consumed numeric(20,8) default 0.00000000, -- 总消费金额
+                                 last_transaction_at timestamp without time zone, -- 最后交易时间
+                                 deleted_at timestamp without time zone,
+                                 created_at timestamp without time zone default CURRENT_TIMESTAMP,
+                                 updated_at timestamp without time zone default CURRENT_TIMESTAMP
+);
+comment on table public.accounts is '用户账户表，存储用户余额和消费记录';
+comment on column public.accounts.user_id is '用户ID';
+comment on column public.accounts.balance is '账户余额';
+comment on column public.accounts.credit is '信用额度';
+comment on column public.accounts.total_consumed is '总消费金额';
+comment on column public.accounts.last_transaction_at is '最后交易时间';
+
+create table public.agent_execution_details (
+                                                id bigint primary key not null default nextval('agent_execution_details_id_seq'::regclass),
+                                                trace_id character varying(64) not null, -- 关联汇总表的追踪ID
+                                                sequence_no integer not null, -- 执行序号，同一trace_id内递增
+                                                step_type character varying(32) not null, -- 步骤类型：USER_MESSAGE, AI_RESPONSE, TOOL_CALL
+                                                message_content text, -- 统一的消息内容（用户消息/AI响应/工具调用描述）
+                                                message_type character varying(32), -- 消息类型：USER_MESSAGE, AI_RESPONSE, TOOL_CALL
+                                                model_id character varying(128), -- 此次使用的模型ID
+                                                provider_name character varying(64),
+                                                message_tokens integer,
+                                                model_call_time integer,
+                                                tool_name character varying(128),
+                                                tool_request_args text, -- 工具调用入参(JSON格式)
+                                                tool_response_data text, -- 工具调用出参(JSON格式)
+                                                tool_execution_time integer,
+                                                tool_success boolean,
+                                                is_fallback_used boolean default false, -- 是否触发了平替/降级
+                                                fallback_reason text,
+                                                fallback_from_model character varying(128),
+                                                fallback_to_model character varying(128),
+                                                step_cost numeric(10,6),
+                                                step_success boolean not null,
+                                                step_error_message text,
+                                                created_at timestamp without time zone default CURRENT_TIMESTAMP,
+                                                updated_at timestamp without time zone default CURRENT_TIMESTAMP,
+                                                deleted_at timestamp without time zone
+);
+create index idx_agent_exec_details_trace_seq on agent_execution_details using btree (trace_id, sequence_no);
+create index idx_agent_exec_details_trace_type on agent_execution_details using btree (trace_id, step_type);
+create index idx_agent_exec_details_tool on agent_execution_details using btree (tool_name);
+create index idx_agent_exec_details_model on agent_execution_details using btree (model_id);
+comment on table public.agent_execution_details is 'Agent执行链路详细记录表，记录每次执行的详细过程';
+comment on column public.agent_execution_details.trace_id is '关联汇总表的追踪ID';
+comment on column public.agent_execution_details.sequence_no is '执行序号，同一trace_id内递增';
+comment on column public.agent_execution_details.step_type is '步骤类型：USER_MESSAGE, AI_RESPONSE, TOOL_CALL';
+comment on column public.agent_execution_details.message_content is '统一的消息内容（用户消息/AI响应/工具调用描述）';
+comment on column public.agent_execution_details.message_type is '消息类型：USER_MESSAGE, AI_RESPONSE, TOOL_CALL';
+comment on column public.agent_execution_details.model_id is '此次使用的模型ID';
+comment on column public.agent_execution_details.tool_request_args is '工具调用入参(JSON格式)';
+comment on column public.agent_execution_details.tool_response_data is '工具调用出参(JSON格式)';
+comment on column public.agent_execution_details.is_fallback_used is '是否触发了平替/降级';
+
+create table public.agent_execution_summary (
+                                                id bigint primary key not null default nextval('agent_execution_summary_id_seq'::regclass),
+                                                trace_id character varying(64) not null, -- 执行追踪ID，唯一标识一次完整执行
+                                                user_id character varying(64) not null, -- 用户ID (String类型UUID)
+                                                session_id character varying(64) not null, -- 会话ID
+                                                agent_id character varying(64) not null, -- Agent ID (String类型UUID)
+                                                execution_start_time timestamp without time zone not null,
+                                                execution_end_time timestamp without time zone,
+                                                total_execution_time integer, -- 总执行时间(毫秒)
+                                                total_input_tokens integer default 0,
+                                                total_output_tokens integer default 0,
+                                                total_tokens integer default 0, -- 总Token数
+                                                tool_call_count integer default 0, -- 工具调用总次数
+                                                total_tool_execution_time integer default 0,
+                                                total_cost numeric(10,6) default 0, -- 总成本费用
+                                                execution_success boolean not null, -- 执行是否成功
+                                                error_phase character varying(64),
+                                                error_message text,
+                                                created_at timestamp without time zone default CURRENT_TIMESTAMP,
+                                                updated_at timestamp without time zone default CURRENT_TIMESTAMP,
+                                                deleted_at timestamp without time zone
+);
+create unique index agent_execution_summary_trace_id_key on agent_execution_summary using btree (trace_id);
+create index idx_agent_exec_summary_user_time on agent_execution_summary using btree (user_id, execution_start_time);
+create index idx_agent_exec_summary_session on agent_execution_summary using btree (session_id);
+create index idx_agent_exec_summary_agent on agent_execution_summary using btree (agent_id);
+create index idx_agent_exec_summary_trace on agent_execution_summary using btree (trace_id);
+comment on table public.agent_execution_summary is 'Agent执行链路汇总表，记录每次Agent执行的汇总信息';
+comment on column public.agent_execution_summary.trace_id is '执行追踪ID，唯一标识一次完整执行';
+comment on column public.agent_execution_summary.user_id is '用户ID (String类型UUID)';
+comment on column public.agent_execution_summary.session_id is '会话ID';
+comment on column public.agent_execution_summary.agent_id is 'Agent ID (String类型UUID)';
+comment on column public.agent_execution_summary.total_execution_time is '总执行时间(毫秒)';
+comment on column public.agent_execution_summary.total_tokens is '总Token数';
+comment on column public.agent_execution_summary.tool_call_count is '工具调用总次数';
+comment on column public.agent_execution_summary.total_cost is '总成本费用';
+comment on column public.agent_execution_summary.execution_success is '执行是否成功';
+
 create table public.agent_tasks (
                                     id character varying(36) primary key not null, -- 任务ID
                                     session_id character varying(36) not null, -- 所属会话ID
@@ -441,6 +539,70 @@
 comment on column public.models.updated_at is '更新时间';
 comment on column public.models.deleted_at is '逻辑删除时间';
 
+create table public.orders (
+                               id character varying(64) primary key not null, -- 订单唯一ID
+                               user_id character varying(64) not null, -- 用户ID
+                               order_no character varying(100) not null, -- 订单号（唯一）
+                               order_type character varying(50) not null, -- 订单类型：RECHARGE(充值)、PURCHASE(购买)、SUBSCRIPTION(订阅)
+                               title character varying(255) not null, -- 订单标题
+                               description text, -- 订单描述
+                               amount numeric(20,8) not null, -- 订单金额
+                               currency character varying(10) default 'CNY', -- 货币代码，默认CNY
+                               status integer not null default 1, -- 订单状态：1-待支付，2-已支付，3-已取消，4-已退款，5-已过期
+                               expired_at timestamp without time zone, -- 订单过期时间
+                               paid_at timestamp without time zone, -- 支付完成时间
+                               cancelled_at timestamp without time zone, -- 取消时间
+                               refunded_at timestamp without time zone, -- 退款时间
+                               refund_amount numeric(20,8) default 0.00000000, -- 退款金额
+                               payment_platform character varying(50), -- 支付平台：alipay(支付宝)、wechat(微信支付)、stripe(Stripe)
+                               payment_type character varying(50), -- 支付类型：web(网页支付)、qr_code(二维码支付)、mobile(移动端支付)、h5(H5支付)、mini_program(小程序支付)
+                               provider_order_id character varying(200), -- 第三方支付平台的订单ID，用于查询支付状态和对账
+                               metadata jsonb, -- 订单扩展信息（JSONB格式）
+                               deleted_at timestamp without time zone,
+                               created_at timestamp without time zone default CURRENT_TIMESTAMP,
+                               updated_at timestamp without time zone default CURRENT_TIMESTAMP
+);
+create unique index orders_order_no_key on orders using btree (order_no);
+comment on table public.orders is '订单表，存储各种类型的订单信息和支付方式';
+comment on column public.orders.id is '订单唯一ID';
+comment on column public.orders.user_id is '用户ID';
+comment on column public.orders.order_no is '订单号（唯一）';
+comment on column public.orders.order_type is '订单类型：RECHARGE(充值)、PURCHASE(购买)、SUBSCRIPTION(订阅)';
+comment on column public.orders.title is '订单标题';
+comment on column public.orders.description is '订单描述';
+comment on column public.orders.amount is '订单金额';
+comment on column public.orders.currency is '货币代码，默认CNY';
+comment on column public.orders.status is '订单状态：1-待支付，2-已支付，3-已取消，4-已退款，5-已过期';
+comment on column public.orders.expired_at is '订单过期时间';
+comment on column public.orders.paid_at is '支付完成时间';
+comment on column public.orders.cancelled_at is '取消时间';
+comment on column public.orders.refunded_at is '退款时间';
+comment on column public.orders.refund_amount is '退款金额';
+comment on column public.orders.payment_platform is '支付平台：alipay(支付宝)、wechat(微信支付)、stripe(Stripe)';
+comment on column public.orders.payment_type is '支付类型：web(网页支付)、qr_code(二维码支付)、mobile(移动端支付)、h5(H5支付)、mini_program(小程序支付)';
+comment on column public.orders.provider_order_id is '第三方支付平台的订单ID，用于查询支付状态和对账';
+comment on column public.orders.metadata is '订单扩展信息（JSONB格式）';
+
+create table public.products (
+                                 id character varying(64) primary key not null,
+                                 name character varying(255) not null, -- 商品名称
+                                 type character varying(50) not null, -- 计费类型：MODEL_USAGE, AGENT_CREATION, API_CALLS等
+                                 service_id character varying(100) not null, -- 业务服务标识
+                                 rule_id character varying(64) not null, -- 关联的规则ID
+                                 pricing_config jsonb, -- 价格配置（JSONB格式）
+                                 status integer default 1, -- 状态：1-激活，0-禁用
+                                 deleted_at timestamp without time zone,
+                                 created_at timestamp without time zone default CURRENT_TIMESTAMP,
+                                 updated_at timestamp without time zone default CURRENT_TIMESTAMP
+);
+comment on table public.products is '计费商品表，存储可计费的服务和产品信息';
+comment on column public.products.name is '商品名称';
+comment on column public.products.type is '计费类型：MODEL_USAGE, AGENT_CREATION, API_CALLS等';
+comment on column public.products.service_id is '业务服务标识';
+comment on column public.products.rule_id is '关联的规则ID';
+comment on column public.products.pricing_config is '价格配置（JSONB格式）';
+comment on column public.products.status is '状态：1-激活，0-禁用';
+
 create table public.providers (
                                   id character varying(36) primary key not null, -- 服务提供商ID
                                   user_id character varying(36), -- 用户ID
@@ -565,6 +727,20 @@
 comment on column public.rag_versions.created_at is '创建时间';
 comment on column public.rag_versions.updated_at is '更新时间';
 comment on column public.rag_versions.deleted_at is '删除时间（软删除）';
+
+create table public.rules (
+                              id character varying(64) primary key not null,
+                              name character varying(255) not null, -- 规则名称
+                              handler_key character varying(100) not null, -- 处理器标识，对应策略枚举
+                              description text, -- 规则描述
+                              deleted_at timestamp without time zone,
+                              created_at timestamp without time zone default CURRENT_TIMESTAMP,
+                              updated_at timestamp without time zone default CURRENT_TIMESTAMP
+);
+comment on table public.rules is '计费规则表，存储不同的计费策略配置';
+comment on column public.rules.name is '规则名称';
+comment on column public.rules.handler_key is '处理器标识，对应策略枚举';
+comment on column public.rules.description is '规则描述';
 
 create table public.scheduled_tasks (
                                         id character varying(36) primary key not null, -- 定时任务唯一ID
@@ -709,6 +885,36 @@
 comment on column public.tools.deleted_at is '逻辑删除时间';
 comment on column public.tools.is_global is '是否为全局工具（true=全局工具，在系统级别部署；false=用户工具，需要在用户容器中部署）';
 
+create table public.usage_records (
+                                      id character varying(64) primary key not null,
+                                      user_id character varying(64) not null, -- 用户ID
+                                      product_id character varying(64) not null, -- 商品ID
+                                      quantity_data jsonb, -- 使用量数据（JSONB格式）
+                                      cost numeric(20,8) not null, -- 本次消费金额
+                                      request_id character varying(255) not null, -- 请求ID（幂等性保证）
+                                      billed_at timestamp without time zone default CURRENT_TIMESTAMP, -- 计费时间
+                                      deleted_at timestamp without time zone,
+                                      created_at timestamp without time zone default CURRENT_TIMESTAMP,
+                                      updated_at timestamp without time zone default CURRENT_TIMESTAMP,
+                                      service_name character varying(255), -- 服务名称（如：GPT-4 模型调用）
+                                      service_type character varying(100), -- 服务类型（如：模型服务）
+                                      service_description text, -- 服务描述
+                                      pricing_rule text, -- 定价规则说明（如：输入 ¥0.002/1K tokens，输出 ¥0.006/1K tokens）
+                                      related_entity_name character varying(255) -- 关联实体名称（如：具体的模型名称或Agent名称）
+);
+comment on table public.usage_records is '使用记录表，存储用户的具体消费记录';
+comment on column public.usage_records.user_id is '用户ID';
+comment on column public.usage_records.product_id is '商品ID';
+comment on column public.usage_records.quantity_data is '使用量数据（JSONB格式）';
+comment on column public.usage_records.cost is '本次消费金额';
+comment on column public.usage_records.request_id is '请求ID（幂等性保证）';
+comment on column public.usage_records.billed_at is '计费时间';
+comment on column public.usage_records.service_name is '服务名称（如：GPT-4 模型调用）';
+comment on column public.usage_records.service_type is '服务类型（如：模型服务）';
+comment on column public.usage_records.service_description is '服务描述';
+comment on column public.usage_records.pricing_rule is '定价规则说明（如：输入 ¥0.002/1K tokens，输出 ¥0.006/1K tokens）';
+comment on column public.usage_records.related_entity_name is '关联实体名称（如：具体的模型名称或Agent名称）';
+
 create table public.user_containers (
                                         id character varying(36) primary key not null, -- 容器ID
                                         name character varying(100) not null, -- 容器名称
@@ -909,379 +1115,11 @@
 comment on column public.users.updated_at is '更新时间';
 comment on column public.users.deleted_at is '逻辑删除时间';
 
-<<<<<<< HEAD
-=======
-
->>>>>>> a647a4d7
--- 初始化认证配置数据
+
+
+        -- 初始化认证配置数据
 INSERT INTO auth_settings (id, feature_type, feature_key, feature_name, enabled, display_order, description) VALUES
                                                                                                                  ('auth-normal-login', 'LOGIN', 'NORMAL_LOGIN', '普通登录', TRUE, 1, '邮箱/手机号密码登录'),
                                                                                                                  ('auth-github-login', 'LOGIN', 'GITHUB_LOGIN', 'GitHub登录', TRUE, 2, 'GitHub OAuth登录'),
                                                                                                                  ('auth-community-login', 'LOGIN', 'COMMUNITY_LOGIN', '敲鸭登录', TRUE, 3, '敲鸭社区OAuth登录'),
-<<<<<<< HEAD
-                                                                                                                 ('auth-user-register', 'REGISTER', 'USER_REGISTER', '用户注册', TRUE, 1, '允许新用户注册账号');
-=======
-                                                                                                                 ('auth-user-register', 'REGISTER', 'USER_REGISTER', '用户注册', TRUE, 1, '允许新用户注册账号');
-
-
--- 创建用户容器表
-CREATE TABLE user_containers (
-    id VARCHAR(36) PRIMARY KEY,
-    name VARCHAR(100) NOT NULL,
-    user_id VARCHAR(36) NOT NULL,
-    type INTEGER NOT NULL,
-    status INTEGER NOT NULL,
-    docker_container_id VARCHAR(100),
-    image VARCHAR(200) NOT NULL,
-    internal_port INTEGER NOT NULL,
-    external_port INTEGER,
-    ip_address VARCHAR(45),
-    cpu_usage DECIMAL(5,2),
-    memory_usage DECIMAL(5,2),
-    volume_path VARCHAR(500),
-    env_config TEXT,
-    container_config TEXT,
-    error_message TEXT,
-    created_at TIMESTAMP NOT NULL DEFAULT CURRENT_TIMESTAMP,
-    updated_at TIMESTAMP NOT NULL DEFAULT CURRENT_TIMESTAMP,
-    deleted_at TIMESTAMP NULL
-);
-
-
--- 添加表注释
-COMMENT ON TABLE user_containers IS '用户容器表';
-COMMENT ON COLUMN user_containers.id IS '容器ID';
-COMMENT ON COLUMN user_containers.name IS '容器名称';
-COMMENT ON COLUMN user_containers.user_id IS '用户ID';
-COMMENT ON COLUMN user_containers.type IS '容器类型: 1-用户容器, 2-审核容器';
-COMMENT ON COLUMN user_containers.status IS '容器状态: 1-创建中, 2-运行中, 3-已停止, 4-错误状态, 5-删除中, 6-已删除';
-COMMENT ON COLUMN user_containers.docker_container_id IS 'Docker容器ID';
-COMMENT ON COLUMN user_containers.image IS '容器镜像';
-COMMENT ON COLUMN user_containers.internal_port IS '内部端口';
-COMMENT ON COLUMN user_containers.external_port IS '外部映射端口';
-COMMENT ON COLUMN user_containers.ip_address IS '容器IP地址';
-COMMENT ON COLUMN user_containers.cpu_usage IS 'CPU使用率(%)';
-COMMENT ON COLUMN user_containers.memory_usage IS '内存使用率(%)';
-COMMENT ON COLUMN user_containers.volume_path IS '数据卷路径';
-COMMENT ON COLUMN user_containers.env_config IS '环境变量配置(JSON)';
-COMMENT ON COLUMN user_containers.container_config IS '容器配置(JSON)';
-COMMENT ON COLUMN user_containers.error_message IS '错误信息';
-COMMENT ON COLUMN user_containers.created_at IS '创建时间';
-COMMENT ON COLUMN user_containers.updated_at IS '更新时间';
-
--- 创建容器模板表
-CREATE TABLE container_templates (
-    id VARCHAR(36) PRIMARY KEY,
-    name VARCHAR(100) NOT NULL UNIQUE,
-    description TEXT,
-    type VARCHAR(50) NOT NULL,
-    image VARCHAR(200) NOT NULL,
-    image_tag VARCHAR(50),
-    internal_port INTEGER NOT NULL,
-    cpu_limit DECIMAL(4,2) NOT NULL,
-    memory_limit INTEGER NOT NULL,
-    environment TEXT,
-    volume_mount_path VARCHAR(500),
-    command TEXT,
-    network_mode VARCHAR(50),
-    restart_policy VARCHAR(50),
-    health_check TEXT,
-    resource_config TEXT,
-    enabled BOOLEAN NOT NULL DEFAULT true,
-    is_default BOOLEAN NOT NULL DEFAULT false,
-    created_by VARCHAR(36),
-    sort_order INTEGER NOT NULL DEFAULT 0,
-    created_at TIMESTAMP NOT NULL DEFAULT CURRENT_TIMESTAMP,
-    updated_at TIMESTAMP NOT NULL DEFAULT CURRENT_TIMESTAMP,
-    deleted_at TIMESTAMP NULL
-);
-
-
--- 添加表注释
-COMMENT ON TABLE container_templates IS '容器模板表';
-COMMENT ON COLUMN container_templates.id IS '模板ID';
-COMMENT ON COLUMN container_templates.name IS '模板名称';
-COMMENT ON COLUMN container_templates.description IS '模板描述';
-COMMENT ON COLUMN container_templates.type IS '模板类型(mcp-gateway等)';
-COMMENT ON COLUMN container_templates.image IS '容器镜像名称';
-COMMENT ON COLUMN container_templates.image_tag IS '镜像版本标签';
-COMMENT ON COLUMN container_templates.internal_port IS '容器内部端口';
-COMMENT ON COLUMN container_templates.cpu_limit IS 'CPU限制(核数)';
-COMMENT ON COLUMN container_templates.memory_limit IS '内存限制(MB)';
-COMMENT ON COLUMN container_templates.environment IS '环境变量配置(JSON格式)';
-COMMENT ON COLUMN container_templates.volume_mount_path IS '数据卷挂载路径';
-COMMENT ON COLUMN container_templates.command IS '启动命令(JSON数组格式)';
-COMMENT ON COLUMN container_templates.network_mode IS '网络模式';
-COMMENT ON COLUMN container_templates.restart_policy IS '重启策略';
-COMMENT ON COLUMN container_templates.health_check IS '健康检查配置(JSON格式)';
-COMMENT ON COLUMN container_templates.resource_config IS '资源配置(JSON格式)';
-COMMENT ON COLUMN container_templates.enabled IS '是否启用';
-COMMENT ON COLUMN container_templates.is_default IS '是否为默认模板';
-COMMENT ON COLUMN container_templates.created_by IS '创建者用户ID';
-COMMENT ON COLUMN container_templates.sort_order IS '排序权重';
-COMMENT ON COLUMN container_templates.created_at IS '创建时间';
-COMMENT ON COLUMN container_templates.updated_at IS '更新时间';
-COMMENT ON COLUMN container_templates.deleted_at IS '删除时间';
-
--- 插入默认的MCP网关模板
-INSERT INTO container_templates (
-    id, name, description, type, image, image_tag, internal_port, 
-    cpu_limit, memory_limit, volume_mount_path, network_mode, 
-    restart_policy, enabled, is_default, created_by, sort_order
-) VALUES (
-    'default-mcp-gateway-template',
-    'MCP网关默认模板',
-    '用于创建用户MCP网关容器的默认模板，提供工具部署和Agent对话功能',
-    'mcp-gateway',
-    'ghcr.io/lucky-aeon/mcp-gateway',
-    'latest',
-    8080,
-    1.0,
-    512,
-    '/app/data',
-    'bridge',
-    'unless-stopped',
-    true,
-    true,
-    'SYSTEM',
-    0
-);
-
-
--- 为工具表添加全局状态字段
-ALTER TABLE tools ADD COLUMN is_global BOOLEAN NOT NULL DEFAULT false;
-
--- 添加字段注释
-COMMENT ON COLUMN tools.is_global IS '是否为全局工具（true=全局工具，在系统级别部署；false=用户工具，需要在用户容器中部署）';
-
--- 为user_tools表也添加全局状态字段，用于跟踪用户安装的工具类型
-ALTER TABLE user_tools ADD COLUMN is_global BOOLEAN NOT NULL DEFAULT false;
-
--- 添加字段注释
-COMMENT ON COLUMN user_tools.is_global IS '是否为全局工具（继承自原始工具的全局状态）';
-
-
--- 添加容器最后访问时间字段，用于自动清理
-ALTER TABLE user_containers ADD COLUMN last_accessed_at TIMESTAMP NOT NULL DEFAULT CURRENT_TIMESTAMP;
-
--- 添加字段注释
-COMMENT ON COLUMN user_containers.last_accessed_at IS '最后访问时间，用于自动清理判断';
-
-
--- 订单和支付系统数据库表创建脚本 (PostgreSQL)
--- 作者: Claude Code
--- 创建时间: 2025-07-29
--- 描述: 为AgentX创建订单管理和支付系统相关表
-
--- 1. 创建订单表 (orders)
--- 存储订单基本信息，支持多种订单类型和支付方式
-CREATE TABLE orders (
-    id VARCHAR(64) NOT NULL PRIMARY KEY,
-    user_id VARCHAR(64) NOT NULL,
-    order_no VARCHAR(100) NOT NULL UNIQUE,
-    order_type VARCHAR(50) NOT NULL,
-    title VARCHAR(255) NOT NULL,
-    description TEXT,
-    amount DECIMAL(20,8) NOT NULL,
-    currency VARCHAR(10) DEFAULT 'CNY',
-    status INTEGER NOT NULL DEFAULT 1,
-    expired_at TIMESTAMP,
-    paid_at TIMESTAMP,
-    cancelled_at TIMESTAMP,
-    refunded_at TIMESTAMP,
-    refund_amount DECIMAL(20,8) DEFAULT 0.00000000,
-    payment_platform VARCHAR(50),
-    payment_type VARCHAR(50),
-    provider_order_id VARCHAR(200),
-    metadata JSONB,
-    deleted_at TIMESTAMP,
-    created_at TIMESTAMP DEFAULT CURRENT_TIMESTAMP,
-    updated_at TIMESTAMP DEFAULT CURRENT_TIMESTAMP
-);
-
-
--- 添加索引
--- 订单表索引
-CREATE INDEX idx_orders_user_id ON orders(user_id);
-CREATE INDEX idx_orders_order_no ON orders(order_no);
-CREATE INDEX idx_orders_status ON orders(status);
-CREATE INDEX idx_orders_order_type ON orders(order_type);
-CREATE INDEX idx_orders_payment_platform ON orders(payment_platform);
-CREATE INDEX idx_orders_payment_type ON orders(payment_type);
-CREATE INDEX idx_orders_provider_order_id ON orders(provider_order_id);
-CREATE INDEX idx_orders_created_at ON orders(created_at);
-CREATE INDEX idx_orders_expired_at ON orders(expired_at);
-
-
--- 添加表注释
-COMMENT ON TABLE orders IS '订单表，存储各种类型的订单信息和支付方式';
-
-
--- 添加列注释
--- 订单表字段注释
-COMMENT ON COLUMN orders.id IS '订单唯一ID';
-COMMENT ON COLUMN orders.user_id IS '用户ID';
-COMMENT ON COLUMN orders.order_no IS '订单号（唯一）';
-COMMENT ON COLUMN orders.order_type IS '订单类型：RECHARGE(充值)、PURCHASE(购买)、SUBSCRIPTION(订阅)';
-COMMENT ON COLUMN orders.title IS '订单标题';
-COMMENT ON COLUMN orders.description IS '订单描述';
-COMMENT ON COLUMN orders.amount IS '订单金额';
-COMMENT ON COLUMN orders.currency IS '货币代码，默认CNY';
-COMMENT ON COLUMN orders.status IS '订单状态：1-待支付，2-已支付，3-已取消，4-已退款，5-已过期';
-COMMENT ON COLUMN orders.expired_at IS '订单过期时间';
-COMMENT ON COLUMN orders.paid_at IS '支付完成时间';
-COMMENT ON COLUMN orders.cancelled_at IS '取消时间';
-COMMENT ON COLUMN orders.refunded_at IS '退款时间';
-COMMENT ON COLUMN orders.refund_amount IS '退款金额';
-COMMENT ON COLUMN orders.payment_platform IS '支付平台：alipay(支付宝)、wechat(微信支付)、stripe(Stripe)';
-COMMENT ON COLUMN orders.payment_type IS '支付类型：web(网页支付)、qr_code(二维码支付)、mobile(移动端支付)、h5(H5支付)、mini_program(小程序支付)';
-COMMENT ON COLUMN orders.provider_order_id IS '第三方支付平台的订单ID，用于查询支付状态和对账';
-COMMENT ON COLUMN orders.metadata IS '订单扩展信息（JSONB格式）';
-
--- 注释说明：
--- 1. 订单状态枚举：1-待支付，2-已支付，3-已取消，4-已退款，5-已过期
--- 2. 支付状态枚举：1-创建，2-等待支付，3-支付成功，4-支付失败，5-已取消
--- 3. 订单类型支持：RECHARGE(充值)、PURCHASE(购买)、SUBSCRIPTION(订阅)等
--- 4. 支付平台支持：alipay(支付宝)、wechat(微信支付)、stripe(Stripe)等
--- 5. 支付类型支持：web(网页支付)、qr_code(二维码支付)、mobile(移动端支付)、h5(H5支付)、mini_program(小程序支付)等
--- 6. 所有金额字段使用DECIMAL(20,8)确保精度
--- 7. 使用JSONB存储扩展信息，便于灵活扩展和查询
--- 8. 建立了完善的索引以支持高效查询
--- 9. 支持软删除机制（deleted_at字段）
--- 10. provider_order_id用于与第三方支付平台进行状态同步和对账
-
-
--- 计费系统数据库表创建脚本 (PostgreSQL)
--- 作者: Claude Code
--- 创建时间: 2025-07-26
--- 描述: 为AgentX计费系统创建Products、Rules、Accounts、UsageRecords表
-
--- 如果表存在则删除（开发环境重建用）
-DROP TABLE IF EXISTS usage_records;
-DROP TABLE IF EXISTS products;
-DROP TABLE IF EXISTS accounts;
-DROP TABLE IF EXISTS rules;
-
--- 1. 创建规则表 (rules)
--- 存储计费规则信息，定义不同的计费策略
-CREATE TABLE rules (
-    id VARCHAR(64) NOT NULL PRIMARY KEY,
-    name VARCHAR(255) NOT NULL,
-    handler_key VARCHAR(100) NOT NULL,
-    description TEXT,
-    deleted_at TIMESTAMP,
-    created_at TIMESTAMP DEFAULT CURRENT_TIMESTAMP,
-    updated_at TIMESTAMP DEFAULT CURRENT_TIMESTAMP
-);
-
-
--- 2. 创建商品表 (products)
--- 存储计费商品信息，关联规则和价格配置
-CREATE TABLE products (
-    id VARCHAR(64) NOT NULL PRIMARY KEY,
-    name VARCHAR(255) NOT NULL,
-    type VARCHAR(50) NOT NULL,
-    service_id VARCHAR(100) NOT NULL,
-    rule_id VARCHAR(64) NOT NULL,
-    pricing_config JSONB,
-    status INTEGER DEFAULT 1,
-    deleted_at TIMESTAMP,
-    created_at TIMESTAMP DEFAULT CURRENT_TIMESTAMP,
-    updated_at TIMESTAMP DEFAULT CURRENT_TIMESTAMP
-);
-
--- 3. 创建账户表 (accounts)
--- 存储用户账户余额和消费信息
-CREATE TABLE accounts (
-    id VARCHAR(64) NOT NULL PRIMARY KEY,
-    user_id VARCHAR(64) NOT NULL,
-    balance DECIMAL(20,8) DEFAULT 0.00000000,
-    credit DECIMAL(20,8) DEFAULT 0.00000000,
-    total_consumed DECIMAL(20,8) DEFAULT 0.00000000,
-    last_transaction_at TIMESTAMP,
-    deleted_at TIMESTAMP,
-    created_at TIMESTAMP DEFAULT CURRENT_TIMESTAMP,
-    updated_at TIMESTAMP DEFAULT CURRENT_TIMESTAMP
-);
-
--- 4. 创建使用记录表 (usage_records)
--- 存储用户的计费使用记录
-CREATE TABLE usage_records (
-    id VARCHAR(64) NOT NULL PRIMARY KEY,
-    user_id VARCHAR(64) NOT NULL,
-    product_id VARCHAR(64) NOT NULL,
-    quantity_data JSONB,
-    cost DECIMAL(20,8) NOT NULL,
-    request_id VARCHAR(255) NOT NULL,
-    billed_at TIMESTAMP DEFAULT CURRENT_TIMESTAMP,
-    deleted_at TIMESTAMP,
-    created_at TIMESTAMP DEFAULT CURRENT_TIMESTAMP,
-    updated_at TIMESTAMP DEFAULT CURRENT_TIMESTAMP
-);
-
-
--- 添加表注释
-COMMENT ON TABLE rules IS '计费规则表，存储不同的计费策略配置';
-COMMENT ON TABLE products IS '计费商品表，存储可计费的服务和产品信息';
-COMMENT ON TABLE accounts IS '用户账户表，存储用户余额和消费记录';
-COMMENT ON TABLE usage_records IS '使用记录表，存储用户的具体消费记录';
-
--- 添加列注释
-COMMENT ON COLUMN rules.name IS '规则名称';
-COMMENT ON COLUMN rules.handler_key IS '处理器标识，对应策略枚举';
-COMMENT ON COLUMN rules.description IS '规则描述';
-
-COMMENT ON COLUMN products.name IS '商品名称';
-COMMENT ON COLUMN products.type IS '计费类型：MODEL_USAGE(模型调用), AGENT_CREATION(Agent创建), AGENT_USAGE(Agent使用), API_CALL(API调用), STORAGE_USAGE(存储使用)';
-COMMENT ON COLUMN products.service_id IS '业务服务标识';
-COMMENT ON COLUMN products.rule_id IS '关联的规则ID';
-COMMENT ON COLUMN products.pricing_config IS '价格配置（JSONB格式）';
-COMMENT ON COLUMN products.status IS '状态：1-激活，0-禁用';
-
-COMMENT ON COLUMN accounts.user_id IS '用户ID';
-COMMENT ON COLUMN accounts.balance IS '账户余额';
-COMMENT ON COLUMN accounts.credit IS '信用额度';
-COMMENT ON COLUMN accounts.total_consumed IS '总消费金额';
-COMMENT ON COLUMN accounts.last_transaction_at IS '最后交易时间';
-
-COMMENT ON COLUMN usage_records.user_id IS '用户ID';
-COMMENT ON COLUMN usage_records.product_id IS '商品ID';
-COMMENT ON COLUMN usage_records.quantity_data IS '使用量数据（JSONB格式）';
-COMMENT ON COLUMN usage_records.cost IS '本次消费金额';
-COMMENT ON COLUMN usage_records.request_id IS '请求ID（幂等性保证）';
-COMMENT ON COLUMN usage_records.billed_at IS '计费时间';
-
--- 插入初始数据：基础计费规则
-INSERT INTO rules (id, name, handler_key, description) VALUES
-('rule-model-token', '模型Token计费规则', 'MODEL_TOKEN_STRATEGY', '按输入输出Token数量计费，适用于大语言模型调用'),
-('rule-per-unit', '按次计费规则', 'PER_UNIT_STRATEGY', '按使用次数固定计费，适用于Agent创建、API调用等'),
-('rule-per-time', '按时长计费规则', 'PER_TIME_STRATEGY', '按使用时长计费，适用于资源占用类服务');
-
-
--- 注释说明：
--- MODEL_USAGE类型的service_id应该是models表中的主键ID（如1,2,3等）
--- AGENT_CREATION类型使用固定标识'agent_creation'，因为不对应具体业务记录（已预留配置）
--- 实际部署时，需要根据models表的真实ID更新这些配置
--- Agent创建计费已完整预留：type='AGENT_CREATION', service_id='agent_creation', cost_per_unit=10.0
-
-
--- 为usage_records表添加业务信息字段
--- 作者: Claude Code
--- 创建时间: 2025-08-03
--- 描述: 在用量记录创建时固化业务信息，避免历史记录受商品变更影响
-
--- 先添加字段
-ALTER TABLE usage_records
-    ADD COLUMN service_name VARCHAR(255),
-    ADD COLUMN service_type VARCHAR(100),
-    ADD COLUMN service_description TEXT,
-    ADD COLUMN pricing_rule TEXT,
-    ADD COLUMN related_entity_name VARCHAR(255);
-
--- 再单独添加注释
-COMMENT ON COLUMN usage_records.service_name IS '服务名称（如：GPT-4 模型调用）';
-COMMENT ON COLUMN usage_records.service_type IS '服务类型（如：模型服务）';
-COMMENT ON COLUMN usage_records.service_description IS '服务描述';
-COMMENT ON COLUMN usage_records.pricing_rule IS '定价规则说明（如：输入 ¥0.002/1K tokens，输出 ¥0.006/1K tokens）';
-COMMENT ON COLUMN usage_records.related_entity_name IS '关联实体名称（如：具体的模型名称或Agent名称）';
->>>>>>> a647a4d7
+                                                                                                                 ('auth-user-register', 'REGISTER', 'USER_REGISTER', '用户注册', TRUE, 1, '允许新用户注册账号');
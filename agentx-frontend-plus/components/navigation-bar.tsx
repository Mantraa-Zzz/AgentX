"use client"

import { useState, useEffect } from "react"
import Link from "next/link"
import { usePathname, useRouter } from "next/navigation"
<<<<<<< HEAD
import { Database, FileText, Home, Menu, Search, Settings, PenToolIcon as Tool, UploadCloud, LogOut, Wrench, Activity } from "lucide-react"
=======
import { Database, FileText, Home, Menu, Search, Settings, PenToolIcon as Tool, UploadCloud, LogOut, Wrench, BarChart3, Tag, Wallet, Package } from "lucide-react"
>>>>>>> 5f60935f
import { toast } from "@/hooks/use-toast"

import { cn } from "@/lib/utils"
import { Button } from "@/components/ui/button"
import { Avatar, AvatarFallback, AvatarImage } from "@/components/ui/avatar"
import {
  DropdownMenu,
  DropdownMenuContent,
  DropdownMenuItem,
  DropdownMenuLabel,
  DropdownMenuSeparator,
  DropdownMenuTrigger,
} from "@/components/ui/dropdown-menu"
import { Sheet, SheetContent, SheetTrigger } from "@/components/ui/sheet"
import { deleteCookie } from "@/lib/utils"
import { getUserInfoWithToast, type UserInfo } from "@/lib/user-service"
<<<<<<< HEAD
=======
import { useBalance } from "@/contexts/account-context"
>>>>>>> 5f60935f

const navItems = [
  {
    name: "探索",
    href: "/explore",
    icon: Search,
  },
  {
    name: "工作室",
    href: "/studio",
    icon: FileText,
  },
  {
    name: "知识库",
    href: "/knowledge",
    icon: Database,
  },
  {
    name: "工具市场",
    href: "/tools",
    icon: Wrench,
  },
]

export function NavigationBar() {
  const pathname = usePathname()
  const router = useRouter()
  const [open, setOpen] = useState(false)
  const [userInfo, setUserInfo] = useState<UserInfo | null>(null)
  const [loading, setLoading] = useState(true)
<<<<<<< HEAD
=======
  const { balance, formatAmount } = useBalance()
>>>>>>> 5f60935f

  // 获取用户信息
  useEffect(() => {
    async function fetchUserInfo() {
      try {
        setLoading(true)
        const response = await getUserInfoWithToast()
        
        if (response.code === 200) {
          setUserInfo(response.data)
        } else {
          console.error("获取用户信息失败:", response.message)
        }
      } catch (error) {
        console.error("获取用户信息错误:", error)
      } finally {
        setLoading(false)
      }
    }

    fetchUserInfo()
  }, [])

  // Check if current path matches the menu item's href
  const isActiveRoute = (href: string) => {
    if (href === "/explore" && pathname === "/") {
      return true // Main page also counts as explore
    }
    return pathname === href || pathname.startsWith(`${href}/`)
  }

  // 获取用户头像首字母
  const getUserAvatarFallback = () => {
    if (!userInfo?.nickname) return "U"
    return userInfo.nickname.charAt(0).toUpperCase()
  }

  const handleLogout = () => {
    // 清除localStorage中的token
    localStorage.removeItem("auth_token")
    
    // 清除cookie中的token
    deleteCookie("token")
    
    // 显示退出成功提示
    toast({
      title: "成功",
      description: "退出登录成功"
    })
    
    // 跳转到登录页
    router.push("/login")
  }

  return (
    <header className="sticky top-0 z-50 w-full border-b bg-background/95 backdrop-blur supports-[backdrop-filter]:bg-background/60">
      <div className="container flex h-14 items-center px-4">
        <Sheet open={open} onOpenChange={setOpen}>
          <SheetTrigger asChild>
            <Button variant="ghost" size="icon" className="mr-2 md:hidden">
              <Menu className="h-5 w-5" />
              <span className="sr-only">Toggle Menu</span>
            </Button>
          </SheetTrigger>
          <SheetContent side="left" className="pr-0">
            <div className="px-7">
              <Link href="/" className="flex items-center" onClick={() => setOpen(false)}>
                <Home className="mr-2 h-5 w-5 text-blue-600" />
                <span className="font-bold">AgentX Plus</span>
              </Link>
            </div>
            <nav className="mt-6 flex flex-col gap-4 px-2">
              {navItems.map((item) => (
                <Link
                  key={item.href}
                  href={item.href}
                  onClick={() => setOpen(false)}
                  className={cn(
                    "flex items-center gap-2 rounded-md px-3 py-2 text-sm font-medium hover:bg-accent hover:text-accent-foreground",
                    isActiveRoute(item.href) ? "bg-accent text-accent-foreground" : "transparent",
                  )}
                >
                  <item.icon className="h-5 w-5" />
                  {item.name}
                </Link>
              ))}
            </nav>
          </SheetContent>
        </Sheet>
        <Link href="/" className="mr-6 flex items-center space-x-2">
          <Home className="h-6 w-6 text-blue-600" />
          <span className="hidden font-bold sm:inline-block">AgentX</span>
        </Link>
        <div className="flex flex-1 items-center justify-between">
          <nav className="flex items-center space-x-6">
            {navItems.map((item) => (
              <Link
                key={item.href}
                href={item.href}
                className={cn(
                  "flex items-center gap-1 text-sm font-medium transition-colors",
                  isActiveRoute(item.href)
                    ? "text-blue-600 font-semibold"
                    : "text-foreground/60 hover:text-foreground/80",
                )}
              >
                <item.icon className="h-5 w-5" />
                {item.name}
              </Link>
            ))}
          </nav>
          <div className="flex items-center gap-2">
            <DropdownMenu>
              <DropdownMenuTrigger asChild>
                <Button variant="ghost" size="icon" className="rounded-full">
                  <Avatar className="h-8 w-8">
                    <AvatarImage src="/placeholder.svg?height=32&width=32" alt="User" />
                    <AvatarFallback>
                      {loading ? "..." : getUserAvatarFallback()}
                    </AvatarFallback>
                  </Avatar>
                </Button>
              </DropdownMenuTrigger>
              <DropdownMenuContent align="end">
                <DropdownMenuLabel className="flex items-center gap-2">
                  <Avatar className="h-8 w-8">
                    <AvatarImage src="/placeholder.svg?height=32&width=32" alt="User" />
                    <AvatarFallback>
                      {loading ? "..." : getUserAvatarFallback()}
                    </AvatarFallback>
                  </Avatar>
                  <div>
                    <div className="font-medium">
                      {loading ? "加载中..." : (userInfo?.nickname || "未知用户")}
                    </div>
                    {userInfo?.email && (
                      <div className="text-sm text-muted-foreground">
                        {userInfo.email}
                      </div>
                    )}
                  </div>
                </DropdownMenuLabel>
                <DropdownMenuSeparator />
                <DropdownMenuItem className="cursor-default">
                  <Wallet className="mr-2 h-4 w-4" />
                  <div className="flex items-center justify-between w-full">
                    <span>账户余额</span>
                    <span className="font-medium text-green-600">{formatAmount(balance)}</span>
                  </div>
                </DropdownMenuItem>
                <DropdownMenuSeparator />
                <DropdownMenuItem asChild>
                  <Link href="/settings/profile">
                    <Settings className="mr-2 h-4 w-4" />
                    个人设置
                  </Link>
                </DropdownMenuItem>
                <DropdownMenuItem asChild>
                  <Link href="/settings/general">
                    <Settings className="mr-2 h-4 w-4" />
                    通用设置
                  </Link>
                </DropdownMenuItem>
                <DropdownMenuItem asChild>
                  <Link href="/settings/billing">
                    <Settings className="mr-2 h-4 w-4" />
                    账户与计费
                  </Link>
                </DropdownMenuItem>
                <DropdownMenuItem asChild>
                  <Link href="/settings/pricing">
                    <Tag className="mr-2 h-4 w-4" />
                    价格说明
                  </Link>
                </DropdownMenuItem>
                <DropdownMenuItem asChild>
                  <Link href="/settings/api-keys">
                    <Settings className="mr-2 h-4 w-4" />
                    API 密钥管理
                  </Link>
                </DropdownMenuItem>
                <DropdownMenuItem asChild>
                  <Link href="/settings/providers">
                    <Settings className="mr-2 h-4 w-4" />
                    服务提供商
                  </Link>
                </DropdownMenuItem>
<<<<<<< HEAD
                <DropdownMenuSeparator />
                <DropdownMenuItem asChild>
                  <Link href="/traces">
                    <Activity className="mr-2 h-4 w-4" />
                    执行追踪
                  </Link>
                </DropdownMenuItem>
                <DropdownMenuSeparator />
=======
                <DropdownMenuItem asChild>
                  <Link href="/settings/orders">
                    <Package className="mr-2 h-4 w-4" />
                    我的订单
                  </Link>
                </DropdownMenuItem>
                <DropdownMenuSeparator />
>>>>>>> 5f60935f
                <DropdownMenuItem onSelect={handleLogout}>
                  <LogOut className="mr-2 h-4 w-4" />
                  退出登录
                </DropdownMenuItem>
              </DropdownMenuContent>
            </DropdownMenu>
          </div>
        </div>
      </div>
    </header>
  )
}
<|MERGE_RESOLUTION|>--- conflicted
+++ resolved
@@ -3,11 +3,7 @@
 import { useState, useEffect } from "react"
 import Link from "next/link"
 import { usePathname, useRouter } from "next/navigation"
-<<<<<<< HEAD
-import { Database, FileText, Home, Menu, Search, Settings, PenToolIcon as Tool, UploadCloud, LogOut, Wrench, Activity } from "lucide-react"
-=======
-import { Database, FileText, Home, Menu, Search, Settings, PenToolIcon as Tool, UploadCloud, LogOut, Wrench, BarChart3, Tag, Wallet, Package } from "lucide-react"
->>>>>>> 5f60935f
+import { Database, FileText, Home, Menu, Search, Settings, PenToolIcon as Tool, UploadCloud, LogOut, Wrench, BarChart3, Tag, Wallet, Package, Activity } from "lucide-react"
 import { toast } from "@/hooks/use-toast"
 
 import { cn } from "@/lib/utils"
@@ -24,10 +20,7 @@
 import { Sheet, SheetContent, SheetTrigger } from "@/components/ui/sheet"
 import { deleteCookie } from "@/lib/utils"
 import { getUserInfoWithToast, type UserInfo } from "@/lib/user-service"
-<<<<<<< HEAD
-=======
 import { useBalance } from "@/contexts/account-context"
->>>>>>> 5f60935f
 
 const navItems = [
   {
@@ -58,10 +51,7 @@
   const [open, setOpen] = useState(false)
   const [userInfo, setUserInfo] = useState<UserInfo | null>(null)
   const [loading, setLoading] = useState(true)
-<<<<<<< HEAD
-=======
   const { balance, formatAmount } = useBalance()
->>>>>>> 5f60935f
 
   // 获取用户信息
   useEffect(() => {
@@ -249,16 +239,12 @@
                     服务提供商
                   </Link>
                 </DropdownMenuItem>
-<<<<<<< HEAD
-                <DropdownMenuSeparator />
                 <DropdownMenuItem asChild>
                   <Link href="/traces">
                     <Activity className="mr-2 h-4 w-4" />
                     执行追踪
                   </Link>
                 </DropdownMenuItem>
-                <DropdownMenuSeparator />
-=======
                 <DropdownMenuItem asChild>
                   <Link href="/settings/orders">
                     <Package className="mr-2 h-4 w-4" />
@@ -266,7 +252,6 @@
                   </Link>
                 </DropdownMenuItem>
                 <DropdownMenuSeparator />
->>>>>>> 5f60935f
                 <DropdownMenuItem onSelect={handleLogout}>
                   <LogOut className="mr-2 h-4 w-4" />
                   退出登录

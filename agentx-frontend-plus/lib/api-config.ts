// API地址配置 - 智能适配本地开发和生产环境
function getDefaultApiUrl(): string {
  // 客户端环境智能检测
  if (typeof window !== 'undefined') {
    const hostname = window.location.hostname;
    
    // 本地环境：直接访问后端8088端口（无nginx）
    if (hostname === 'localhost' || hostname === '127.0.0.1' || hostname.startsWith('192.168.')) {
      return 'http://localhost:8088/api';
    }
    
    // 服务器环境：使用相对路径，通过nginx代理到8088
    return '/api';
  }
  
  // 服务端渲染时的默认值（通常是相对路径）
  return '/api';
}

export const API_CONFIG = {
  BASE_URL: getDefaultApiUrl(),
  CURRENT_USER_ID: "1", // 当前用户ID
}

// API 端点
export const API_ENDPOINTS = {
  // 会话相关
<<<<<<< HEAD
  SESSION: "/agent/session",
  SESSION_DETAIL: (id: string) => `/agent/session/${id}`,
  SESSION_MESSAGES: (id: string) => `/agent/session/${id}/messages`,
  DELETE_SESSION: (id: string) => `/agent/session/${id}`,
  CHAT: (sessionId: string) => `/conversation/chat/${sessionId}`,
  SEND_MESSAGE: (sessionId: string) => `/agent/session/${sessionId}/message`,
=======
  SESSION: "/agents/sessions",
  SESSION_DETAIL: (id: string) => `/agents/sessions/${id}`,
  SESSION_MESSAGES: (id: string) => `/agents/sessions/${id}/messages`,
  DELETE_SESSION: (id: string) => `/agents/sessions/${id}`,
  CHAT: "/agents/sessions/chat",
  SEND_MESSAGE: (sessionId: string) => `/agents/sessions/${sessionId}/message`,
>>>>>>> e276a7aa
  
  // 任务相关
  SESSION_TASKS: (sessionId: string) => `/tasks/session/${sessionId}/latest`,
  SESSION_TASK_DETAIL: (taskId: string) => `/tasks/${taskId}`,

  // 助理相关
  USER_AGENTS: (userId: string) => `/agents/user/${userId}`,
  AGENT_DETAIL: (id: string) => `/agents/${id}`,
  CREATE_AGENT: "/agents",
  UPDATE_AGENT: (id: string) => `/agents/${id}`,
  DELETE_AGENT: (id: string) => `/agents/${id}`,
  TOGGLE_AGENT_STATUS: (id: string) => `/agents/${id}/toggle-status`,
  AGENT_VERSIONS: (id: string) => `/agents/${id}/versions`,
  AGENT_VERSION_DETAIL: (id: string, version: string) => `/agents/${id}/versions/${version}`,
  AGENT_LATEST_VERSION: (id: string) => `/agents/${id}/versions/latest`,
  PUBLISH_AGENT_VERSION: (id: string) => `/agents/${id}/publish`,
  PUBLISHED_AGENTS: "/agents/published",
  GENERATE_SYSTEM_PROMPT: "/agents/generate-system-prompt",
  
  // Agent工作区相关
  AGENT_WORKSPACE: "/agents/workspaces",
  ADD_AGENT_TO_WORKSPACE: (agentId: string) => `/agents/workspaces/${agentId}`,
  AGENT_MODEL_CONFIG: (agentId: string) => `/agents/workspaces/${agentId}/model-config`,
  SET_AGENT_MODEL_CONFIG: (agentId: string) => `/agents/workspaces/${agentId}/model/config`,
  
  // LLM相关
  PROVIDERS: "/llms/providers",
  PROVIDER_DETAIL: (id: string) => `/llms/providers/${id}`,
  CREATE_PROVIDER: "/llms/providers",
  UPDATE_PROVIDER: "/llms/providers",
  DELETE_PROVIDER: (id: string) => `/llms/providers/${id}`,
  PROVIDER_PROTOCOLS: "/llms/providers/protocols",
  TOGGLE_PROVIDER_STATUS: (id: string) => `/llms/providers/${id}/status`,
  
  // 模型相关
  MODELS: "/llms/models", // 获取模型列表
  DEFAULT_MODEL: "/llms/models/default", // 获取默认模型
  MODEL_DETAIL: (id: string) => `/llms/models/${id}`,
  CREATE_MODEL: "/llms/models",
  UPDATE_MODEL: "/llms/models",
  DELETE_MODEL: (id: string) => `/llms/models/${id}`,
  TOGGLE_MODEL_STATUS: (id: string) => `/llms/models/${id}/status`,
  MODEL_TYPES: "/llms/models/types",
  
  // 工具市场相关
  MARKET_TOOLS: "/tools/market",
  MARKET_TOOL_DETAIL: (id: string) => `/tools/market/${id}`,
  MARKET_TOOL_VERSION_DETAIL: (id: string, version: string) => `/tools/market/${id}/${version}`,
  MARKET_TOOL_VERSIONS: (id: string) => `/tools/market/${id}/versions`,
  MARKET_TOOL_LABELS: "/tools/market/labels",
  RECOMMEND_TOOLS: "/tools/recommend", // 推荐工具列表
  INSTALL_TOOL: (toolId: string, version: string) => `/tools/install/${toolId}/${version}`,
  USER_TOOLS: "/tools/user",
  INSTALLED_TOOLS: "/tools/installed", // 已安装的工具列表
  UNINSTALL_TOOL: (toolId: string) => `/tools/uninstall/${toolId}`, // 卸载工具
  DELETE_USER_TOOL: (id: string) => `/tools/user/${id}`,
  UPLOAD_TOOL: "/tools",
  UPDATE_TOOL: (toolId: string) => `/tools/${toolId}`,
  TOOL_DETAIL: (toolId: string) => `/tools/${toolId}`,
  DELETE_TOOL: (toolId: string) => `/tools/${toolId}`,
  GET_TOOL_LATEST_VERSION: (toolId: string) => `/tools/${toolId}/latest`, // 获取工具最新版本
  UPDATE_TOOL_VERSION_STATUS: (toolId: string, version: string) => `/tools/user/${toolId}/${version}/status`, // 修改工具版本发布状态
  PUBLISH_TOOL_TO_MARKET: "/tools/market", // 上架工具到市场
  
  // 管理员相关
  ADMIN_USERS: "/admin/users", // 管理员获取用户列表
  ADMIN_AGENTS: "/admin/agents", // 管理员获取Agent列表
  ADMIN_AGENT_STATISTICS: "/admin/agents/statistics", // 管理员获取Agent统计
  
  // API Key 相关
  API_KEYS: "/api-keys", // 获取用户API密钥列表
  CREATE_API_KEY: "/api-keys", // 创建API密钥
  API_KEY_DETAIL: (id: string) => `/api-keys/${id}`, // 获取API密钥详情
  UPDATE_API_KEY_STATUS: (id: string) => `/api-keys/${id}/status`, // 更新API密钥状态
  DELETE_API_KEY: (id: string) => `/api-keys/${id}`, // 删除API密钥
  RESET_API_KEY: (id: string) => `/api-keys/${id}/reset`, // 重置API密钥
  AGENT_API_KEYS: (agentId: string) => `/api-keys/agent/${agentId}`, // 获取Agent的API密钥列表
}

// 构建完整的API URL
export function buildApiUrl(endpoint: string, queryParams?: Record<string, any>): string {
  let url = `${API_CONFIG.BASE_URL}${endpoint}`

  if (queryParams && Object.keys(queryParams).length > 0) {
    const query = Object.entries(queryParams)
      .filter(([_, value]) => value !== undefined && value !== null)
      .map(([key, value]) => {
        if (typeof value === "boolean") {
          return value ? key : null
        }
        return `${encodeURIComponent(key)}=${encodeURIComponent(value)}`
      })
      .filter(Boolean)
      .join("&")

    if (query) {
      url += `?${query}`
    }
  }

  return url
}
<|MERGE_RESOLUTION|>--- conflicted
+++ resolved
@@ -25,21 +25,12 @@
 // API 端点
 export const API_ENDPOINTS = {
   // 会话相关
-<<<<<<< HEAD
-  SESSION: "/agent/session",
-  SESSION_DETAIL: (id: string) => `/agent/session/${id}`,
-  SESSION_MESSAGES: (id: string) => `/agent/session/${id}/messages`,
-  DELETE_SESSION: (id: string) => `/agent/session/${id}`,
-  CHAT: (sessionId: string) => `/conversation/chat/${sessionId}`,
-  SEND_MESSAGE: (sessionId: string) => `/agent/session/${sessionId}/message`,
-=======
   SESSION: "/agents/sessions",
   SESSION_DETAIL: (id: string) => `/agents/sessions/${id}`,
   SESSION_MESSAGES: (id: string) => `/agents/sessions/${id}/messages`,
   DELETE_SESSION: (id: string) => `/agents/sessions/${id}`,
   CHAT: "/agents/sessions/chat",
   SEND_MESSAGE: (sessionId: string) => `/agents/sessions/${sessionId}/message`,
->>>>>>> e276a7aa
   
   // 任务相关
   SESSION_TASKS: (sessionId: string) => `/tasks/session/${sessionId}/latest`,

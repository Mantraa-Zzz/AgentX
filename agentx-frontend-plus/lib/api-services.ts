import type {
  ApiResponse,
  CreateSessionParams,
  GetSessionsParams,
  Session,
  UpdateSessionParams,
} from "@/types/conversation"
import { withToast } from "./toast-utils"
import { httpClient } from "@/lib/http-client"
import { API_CONFIG, API_ENDPOINTS } from "@/lib/api-config"

// 构建查询字符串
function buildQueryString(params: Record<string, any>): string {
  const query = Object.entries(params)
    .filter(([_, value]) => value !== undefined && value !== null)
    .map(([key, value]) => {
      if (typeof value === "boolean") {
        // 如果是布尔值，只传递键名
        return value ? key : null
      }
      return `${encodeURIComponent(key)}=${encodeURIComponent(value)}`
    })
    .filter(Boolean)
    .join("&")

  return query ? `?${query}` : ""
}

// 创建会话
export async function createSession(params: CreateSessionParams): Promise<ApiResponse<Session>> {
  try {
    const data = await httpClient.post<ApiResponse<Session>>(
      API_ENDPOINTS.SESSION,
      {},
      { params }
    )
    return data
  } catch (error) {
    console.error("创建会话错误:", error)
    // 返回格式化的错误响应
    return {
      code: 500,
      message: error instanceof Error ? error.message : "未知错误",
      data: null as unknown as Session, // 修复类型错误
      timestamp: Date.now(),
    }
  }
}

// 获取会话列表
export async function getSessions(params: GetSessionsParams): Promise<ApiResponse<Session[]>> {
  try {
    console.log(`Fetching sessions`)

    const data = await httpClient.get<ApiResponse<Session[]>>(
      API_ENDPOINTS.SESSION,
      { params }
    )
    return data
  } catch (error) {
    console.error("获取会话列表错误:", error)
    // 返回格式化的错误响应
    return {
      code: 500,
      message: error instanceof Error ? error.message : "未知错误",
      data: [] as Session[],
      timestamp: Date.now(),
    }
  }
}

// 获取单个会话详情
export async function getSession(sessionId: string): Promise<ApiResponse<Session>> {
  try {
    console.log(`Fetching session details for ${sessionId}`)

    const data = await httpClient.get<ApiResponse<Session>>(
      API_ENDPOINTS.SESSION_DETAIL(sessionId)
    )
    return data
  } catch (error) {
    console.error("获取会话详情错误:", error)
    // 返回格式化的错误响应，确保与API响应格式一致
    return {
      code: 500,
      message: error instanceof Error ? error.message : "未知错误",
      data: null as unknown as Session, // 类型转换以满足返回类型
      timestamp: Date.now(),
    }
  }
}

// 更新会话
export async function updateSession(sessionId: string, params: UpdateSessionParams): Promise<ApiResponse<Session>> {
  try {
    console.log(`Updating session ${sessionId}`)

    const data = await httpClient.put<ApiResponse<Session>>(
      API_ENDPOINTS.SESSION_DETAIL(sessionId),
      {},
      { params }
    )
    return data
  } catch (error) {
    console.error("更新会话错误:", error)
    // 返回格式化的错误响应
    return {
      code: 500,
      message: error instanceof Error ? error.message : "未知错误",
      data: null as unknown as Session,
      timestamp: Date.now(),
    }
  }
}

// 删除会话
export async function deleteSession(sessionId: string): Promise<ApiResponse<null>> {
  try {
    console.log(`Deleting session ${sessionId}`)

    const data = await httpClient.delete<ApiResponse<null>>(
      API_ENDPOINTS.DELETE_SESSION(sessionId)
    )
    return data
  } catch (error) {
    console.error("删除会话错误:", error)
    // 返回格式化的错误响应
    return {
      code: 500,
      message: error instanceof Error ? error.message : "未知错误",
      data: null,
      timestamp: Date.now(),
    }
  }
}

// withToast包装的函数
export const createSessionWithToast = withToast(createSession, {
  showSuccessToast: true,
  showErrorToast: true,
  successTitle: "创建会话成功",
  errorTitle: "创建会话失败"
})

export const getSessionsWithToast = withToast(getSessions, {
  showSuccessToast: false,
  showErrorToast: true,
  errorTitle: "获取会话列表失败"
})

export const getSessionWithToast = withToast(getSession, {
  showSuccessToast: false,
  showErrorToast: true,
  errorTitle: "获取会话详情失败"
})

export const updateSessionWithToast = withToast(updateSession, {
  showSuccessToast: true,
  showErrorToast: true,
  successTitle: "更新会话成功",
  errorTitle: "更新会话失败"
})

export const deleteSessionWithToast = withToast(deleteSession, {
  showSuccessToast: true,
  showErrorToast: true,
  successTitle: "删除会话成功",
  errorTitle: "删除会话失败"
})

// 获取服务提供商列表
export async function getProviders(type?: string): Promise<ApiResponse<any[]>> {
  try {
    console.log(`Fetching providers, type: ${type || 'all'}`)
    
    const params = type ? { type } : undefined;
    const response = await httpClient.get<ApiResponse<any[]>>(API_ENDPOINTS.PROVIDERS, { params });
    
    return response;
  } catch (error) {
    console.error("获取服务提供商列表错误:", error)
    // 返回格式化的错误响应
    return {
      code: 500,
      message: error instanceof Error ? error.message : "未知错误",
      data: [],
      timestamp: Date.now(),
    }
  }
}

// 获取服务提供商详情
export async function getProviderDetail(providerId: string): Promise<ApiResponse<any>> {
  try {
    console.log(`Fetching provider detail for: ${providerId}`)
    
    const response = await httpClient.get<ApiResponse<any>>(API_ENDPOINTS.PROVIDER_DETAIL(providerId));
    
    return response;
  } catch (error) {
    console.error("获取服务提供商详情错误:", error)
    // 返回格式化的错误响应
    return {
      code: 500,
      message: error instanceof Error ? error.message : "未知错误",
      data: null,
      timestamp: Date.now(),
    }
  }
}

// 获取服务提供商协议列表
export async function getProviderProtocols(): Promise<ApiResponse<string[]>> {
  try {
    console.log('Fetching provider protocols')
    
    const response = await httpClient.get<ApiResponse<string[]>>(API_ENDPOINTS.PROVIDER_PROTOCOLS);
    
    return response;
  } catch (error) {
    console.error("获取服务提供商协议列表错误:", error)
    return {
      code: 500,
      message: error instanceof Error ? error.message : "未知错误",
      data: [],
      timestamp: Date.now(),
    }
  }
}

// 创建服务提供商
export async function createProvider(data: any): Promise<ApiResponse<any>> {
  try {
    console.log('Creating provider:', data)
    
    const response = await httpClient.post<ApiResponse<any>>(API_ENDPOINTS.CREATE_PROVIDER, data);
    
    return response;
  } catch (error) {
    console.error("创建服务提供商错误:", error)
    return {
      code: 500,
      message: error instanceof Error ? error.message : "未知错误",
      data: null,
      timestamp: Date.now(),
    }
  }
}

// 更新服务提供商
export async function updateProvider(data: any): Promise<ApiResponse<any>> {
  try {
    console.log('Updating provider:', data)
    
    const response = await httpClient.put<ApiResponse<any>>(API_ENDPOINTS.UPDATE_PROVIDER, data);
    
    return response;
  } catch (error) {
    console.error("更新服务提供商错误:", error)
    return {
      code: 500,
      message: error instanceof Error ? error.message : "未知错误",
      data: null,
      timestamp: Date.now(),
    }
  }
}

// 删除服务提供商
export async function deleteProvider(providerId: string): Promise<ApiResponse<null>> {
  try {
    console.log(`Deleting provider: ${providerId}`)
    
    const response = await httpClient.delete<ApiResponse<null>>(API_ENDPOINTS.DELETE_PROVIDER(providerId));
    
    return response;
  } catch (error) {
    console.error("删除服务提供商错误:", error)
    return {
      code: 500,
      message: error instanceof Error ? error.message : "未知错误",
      data: null,
      timestamp: Date.now(),
    }
  }
}

// 切换服务提供商状态
export async function toggleProviderStatus(providerId: string): Promise<ApiResponse<null>> {
  try {
    console.log(`Toggling provider status: ${providerId}`)
    
    const response = await httpClient.post<ApiResponse<null>>(API_ENDPOINTS.TOGGLE_PROVIDER_STATUS(providerId));
    
    return response;
  } catch (error) {
    console.error("切换服务提供商状态错误:", error)
    return {
      code: 500,
      message: error instanceof Error ? error.message : "未知错误",
      data: null,
      timestamp: Date.now(),
    }
  }
}

export const getProvidersWithToast = withToast(getProviders, {
  showSuccessToast: false,
  showErrorToast: true,
  errorTitle: "获取服务提供商列表失败"
})

export const getProviderDetailWithToast = withToast(getProviderDetail, {
  showSuccessToast: false,
  showErrorToast: true,
  errorTitle: "获取服务提供商详情失败"
})

export const getProviderProtocolsWithToast = withToast(getProviderProtocols, {
  showSuccessToast: false,
  showErrorToast: true,
  errorTitle: "获取服务提供商协议列表失败"
})

export const createProviderWithToast = withToast(createProvider, {
  showSuccessToast: true,
  showErrorToast: true,
  successTitle: "创建服务提供商成功",
  errorTitle: "创建服务提供商失败"
})

export const updateProviderWithToast = withToast(updateProvider, {
  showSuccessToast: true,
  showErrorToast: true,
  successTitle: "更新服务提供商成功",
  errorTitle: "更新服务提供商失败"
})

export const deleteProviderWithToast = withToast(deleteProvider, {
  showSuccessToast: true,
  showErrorToast: true,
  successTitle: "删除服务提供商成功",
  errorTitle: "删除服务提供商失败"
})

export const toggleProviderStatusWithToast = withToast(toggleProviderStatus, {
  showSuccessToast: true,
  showErrorToast: true,
  successTitle: "切换服务提供商状态成功",
  errorTitle: "切换服务提供商状态失败"
})

// 模型管理相关API函数

// 获取模型列表
export async function getModels(type?: string): Promise<ApiResponse<any[]>> {
  try {
    console.log(`Fetching models, type: ${type || 'all'}`)
    
    // type参数值: all-所有(默认)，official-官方，custom-用户自定义
    // 注意: 不支持通过此参数过滤模型类型如"CHAT"，需要在前端过滤
    const params = type ? { type } : undefined;
    const response = await httpClient.get<ApiResponse<any[]>>('/llm/models', { params });
    
    return response;
  } catch (error) {
    console.error("获取模型列表错误:", error)
    return {
      code: 500,
      message: error instanceof Error ? error.message : "未知错误",
      data: [],
      timestamp: Date.now(),
    }
  }
}

export const getModelsWithToast = withToast(getModels, {
  showSuccessToast: false,
  showErrorToast: true,
  errorTitle: "获取模型列表失败"
})

// 模型配置接口
interface ModelConfig {
  modelId: string;
  temperature: number;
  topP: number;
  maxTokens: number;
  strategyType: string;
  reserveRatio: number;
  summaryThreshold: number;
}

// 获取Agent的模型配置
export async function getAgentModel(agentId: string): Promise<ApiResponse<ModelConfig>> {
  try {
    const response = await httpClient.get<ApiResponse<ModelConfig>>(API_ENDPOINTS.AGENT_MODEL_CONFIG(agentId));
    return response;
  } catch (error) {
    console.error("获取Agent模型配置错误:", error);
    return {
      code: 500,
      message: error instanceof Error ? error.message : "未知错误",
      data: null as unknown as ModelConfig,
      timestamp: Date.now(),
    };
  }
}

// 设置Agent的模型配置
export async function setAgentModel(agentId: string, config: ModelConfig): Promise<ApiResponse<void>> {
  try {
    const response = await httpClient.put<ApiResponse<void>>(
      API_ENDPOINTS.SET_AGENT_MODEL_CONFIG(agentId),
      config
    );
    return response;
  } catch (error) {
    console.error("设置Agent模型配置错误:", error);
    return {
      code: 500,
      message: error instanceof Error ? error.message : "未知错误",
      data: null as unknown as void,
      timestamp: Date.now(),
    };
  }
}

// 带Toast提示的设置模型配置
export const setAgentModelWithToast = withToast(setAgentModel, {
  showSuccessToast: true,
  showErrorToast: true,
  successTitle: "设置模型配置成功",
  errorTitle: "设置模型配置失败"
});

// 创建模型
export async function createModel(data: any): Promise<ApiResponse<any>> {
  try {
    console.log('Creating model:', data)
    
    const response = await httpClient.post<ApiResponse<any>>(API_ENDPOINTS.CREATE_MODEL, data);
    
    return response;
  } catch (error) {
    console.error("创建模型错误:", error)
    return {
      code: 500,
      message: error instanceof Error ? error.message : "未知错误",
      data: null,
      timestamp: Date.now(),
    }
  }
}

// 更新模型
export async function updateModel(data: any): Promise<ApiResponse<any>> {
  try {
    console.log('Updating model:', data)
    
    const response = await httpClient.put<ApiResponse<any>>(API_ENDPOINTS.UPDATE_MODEL, data);
    
    return response;
  } catch (error) {
    console.error("更新模型错误:", error)
    return {
      code: 500,
      message: error instanceof Error ? error.message : "未知错误",
      data: null,
      timestamp: Date.now(),
    }
  }
}

// 删除模型
export async function deleteModel(modelId: string): Promise<ApiResponse<null>> {
  try {
    console.log(`Deleting model: ${modelId}`)
    
    const response = await httpClient.delete<ApiResponse<null>>(API_ENDPOINTS.DELETE_MODEL(modelId));
    
    return response;
  } catch (error) {
    console.error("删除模型错误:", error)
    return {
      code: 500,
      message: error instanceof Error ? error.message : "未知错误",
      data: null,
      timestamp: Date.now(),
    }
  }
}

// 切换模型状态
export async function toggleModelStatus(modelId: string): Promise<ApiResponse<null>> {
  try {
    console.log(`Toggling model status: ${modelId}`)
    
    const response = await httpClient.put<ApiResponse<null>>(API_ENDPOINTS.TOGGLE_MODEL_STATUS(modelId));
    
    return response;
  } catch (error) {
    console.error("切换模型状态错误:", error)
    return {
      code: 500,
      message: error instanceof Error ? error.message : "未知错误",
      data: null,
      timestamp: Date.now(),
    }
  }
}

export const createModelWithToast = withToast(createModel, {
  showSuccessToast: true,
  showErrorToast: true,
  successTitle: "创建模型成功",
  errorTitle: "创建模型失败"
})

export const updateModelWithToast = withToast(updateModel, {
  showSuccessToast: true,
  showErrorToast: true,
  successTitle: "更新模型成功",
  errorTitle: "更新模型失败"
})

export const deleteModelWithToast = withToast(deleteModel, {
  showSuccessToast: true,
  showErrorToast: true,
  successTitle: "删除模型成功",
  errorTitle: "删除模型失败"
})

export const toggleModelStatusWithToast = withToast(toggleModelStatus, {
  showSuccessToast: true,
  showErrorToast: true,
  successTitle: "切换模型状态成功",
  errorTitle: "切换模型状态失败"
})

// 获取模型类型列表
export async function getModelTypes(): Promise<ApiResponse<string[]>> {
  try {
    console.log('Fetching model types')
    
    const response = await httpClient.get<ApiResponse<string[]>>(API_ENDPOINTS.MODEL_TYPES);
    
    return response;
  } catch (error) {
    console.error("获取模型类型列表错误:", error)
    return {
      code: 500,
      message: error instanceof Error ? error.message : "未知错误",
      data: [],
      timestamp: Date.now(),
    }
  }
}

export const getModelTypesWithToast = withToast(getModelTypes, {
  showSuccessToast: false,
  showErrorToast: true,
  errorTitle: "获取模型类型列表失败"
})

// 获取工作区Agent列表
export async function getWorkspaceAgents(): Promise<ApiResponse<any[]>> {
  try {
    console.log('Fetching workspace agents')
    
    const response = await httpClient.get<ApiResponse<any[]>>('/agent/workspace/agents');
    
    return response;
  } catch (error) {
    console.error("获取工作区Agent列表错误:", error)
    return {
      code: 500,
      message: error instanceof Error ? error.message : "未知错误",
      data: [],
      timestamp: Date.now(),
    }
  }
}

export const getWorkspaceAgentsWithToast = withToast(getWorkspaceAgents, {
  showSuccessToast: false,
  showErrorToast: true,
  errorTitle: "获取工作区Agent列表失败"
})

// 登录
export async function loginApi(data: { account: string; password: string }, showToast: boolean = false) {
  return httpClient.post<{ code: number; message: string; data: { token: string } }>('/login', data, {}, { showToast })
}

// 注册
<<<<<<< HEAD
export async function registerApi(data: { email?: string; phone?: string; password: string }, showToast: boolean = false) {
  return httpClient.post<{ code: number; message: string; data: any }>('/register', data, {}, { showToast })
=======
export async function registerApi(data: { 
  email?: string; 
  phone?: string; 
  password: string;
  code?: string;
}, showToast: boolean = false) {
  return httpClient.post<{ code: number; message: string; data: any }>('/register', data, {}, { showToast })
}

// 获取图形验证码
export async function getCaptchaApi() {
  return httpClient.post<{ code: number; message: string; data: { uuid: string; imageBase64: string } }>(
    '/get-captcha',
    {}
  )
}

// 发送邮箱验证码
export async function sendEmailCodeApi(email: string, captchaUuid: string, captchaCode: string, showToast: boolean = true) {
  return httpClient.post<{ code: number; message: string; data: any }>(
    '/send-email-code', 
    { email, captchaUuid, captchaCode }, 
    {}, 
    { showToast }
  )
}

// 验证邮箱验证码
export async function verifyEmailCodeApi(email: string, code: string, showToast: boolean = true) {
  return httpClient.post<{ code: number; message: string; data: boolean }>(
    '/verify-email-code', 
    { email, code }, 
    {}, 
    { showToast }
  )
}

// 发送重置密码的验证码
export async function sendResetPasswordCodeApi(
  email: string, 
  captchaUuid: string, 
  captchaCode: string, 
  showToast: boolean = true
) {
  return httpClient.post<{ code: number; message: string; data: null }>(
    '/send-reset-password-code',
    { email, captchaUuid, captchaCode },
    {},
    { showToast }
  )
}

// 重置密码
export async function resetPasswordApi(
  email: string, 
  newPassword: string, 
  code: string, 
  showToast: boolean = true
) {
  return httpClient.post<{ code: number; message: string; data: null }>(
    '/reset-password',
    { email, newPassword, code },
    {},
    { showToast }
  )
}

// 获取GitHub授权URL
export async function getGithubAuthorizeUrlApi() {
  return httpClient.get<{ code: number; message: string; data: { authorizeUrl: string } }>(
    '/oauth/github/authorize'
  )
}

// 处理GitHub回调
export async function handleGithubCallbackApi(code: string) {
  return httpClient.get<{ code: number; message: string; data: { token: string } }>(
    `/oauth/github/callback?code=${code}`
  )
>>>>>>> b0d19760
}<|MERGE_RESOLUTION|>--- conflicted
+++ resolved
@@ -594,10 +594,6 @@
 }
 
 // 注册
-<<<<<<< HEAD
-export async function registerApi(data: { email?: string; phone?: string; password: string }, showToast: boolean = false) {
-  return httpClient.post<{ code: number; message: string; data: any }>('/register', data, {}, { showToast })
-=======
 export async function registerApi(data: { 
   email?: string; 
   phone?: string; 
@@ -677,5 +673,4 @@
   return httpClient.get<{ code: number; message: string; data: { token: string } }>(
     `/oauth/github/callback?code=${code}`
   )
->>>>>>> b0d19760
 }
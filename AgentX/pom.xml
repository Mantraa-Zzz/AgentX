--- conflicted
+++ resolved
@@ -166,8 +166,6 @@
         <dependency>
             <groupId>io.jsonwebtoken</groupId>
             <artifactId>jjwt-api</artifactId>
-<<<<<<< HEAD
-=======
             <version>${jjwt.version}</version>
         </dependency>
         <dependency>
@@ -179,19 +177,6 @@
         <dependency>
             <groupId>io.jsonwebtoken</groupId>
             <artifactId>jjwt-jackson</artifactId>
->>>>>>> 5f60935f
-            <version>${jjwt.version}</version>
-            <scope>runtime</scope>
-        </dependency>
-        <dependency>
-            <groupId>io.jsonwebtoken</groupId>
-            <artifactId>jjwt-impl</artifactId>
-            <version>${jjwt.version}</version>
-            <scope>runtime</scope>
-        </dependency>
-        <dependency>
-            <groupId>io.jsonwebtoken</groupId>
-            <artifactId>jjwt-jackson</artifactId>
             <version>${jjwt.version}</version>
             <scope>runtime</scope>
         </dependency>
@@ -383,8 +368,6 @@
             <version>${mybatis-plus.version}</version>
         </dependency>
 
-<<<<<<< HEAD
-=======
 
 
         <!-- Stripe Java SDK -->
@@ -408,7 +391,6 @@
             <version>32.1.3-jre</version>
         </dependency>
 
->>>>>>> 5f60935f
 
     </dependencies>
 

package org.xhy.domain.token.service.impl;

import dev.langchain4j.mcp.McpToolProvider;
import dev.langchain4j.mcp.client.DefaultMcpClient;
import dev.langchain4j.mcp.client.McpClient;
import dev.langchain4j.mcp.client.transport.McpTransport;
import dev.langchain4j.mcp.client.transport.stdio.StdioMcpTransport;
import dev.langchain4j.model.chat.ChatLanguageModel;
import dev.langchain4j.model.openai.OpenAiChatModel;
import dev.langchain4j.service.AiServices;
import dev.langchain4j.service.tool.ToolProvider;
import org.junit.jupiter.api.BeforeEach;
import org.junit.jupiter.api.Test;
import org.springframework.boot.test.context.SpringBootTest;
import org.xhy.domain.token.model.TokenMessage;
import org.xhy.domain.token.model.TokenProcessResult;
import org.xhy.domain.token.model.config.TokenOverflowConfig;

import java.time.LocalDateTime;
import java.util.ArrayList;
import java.util.Collections;
import java.util.Comparator;
import java.util.List;
import java.util.UUID;

import static org.junit.jupiter.api.Assertions.*;

/** 摘要策略测试类 */
@SpringBootTest
public class SummarizeTokenOverflowStrategyTest {

    private SummarizeTokenOverflowStrategy strategy;

    private TokenOverflowConfig config;
    private List<TokenMessage> messages;

    @BeforeEach
    public void setUp() {
        // 准备测试数据
        messages = createTestMessages(30, 100);

        // 创建配置（超过20条触发摘要）
        config = TokenOverflowConfig.createSummaryConfig(4096, 20);
        strategy = new SummarizeTokenOverflowStrategy(config);
    }

<<<<<<< HEAD


    /**
     * 测试正常处理逻辑
     */
=======
    /** 测试正常处理逻辑 */
>>>>>>> 45fcc11e
    @Test
    public void testProcess() {
        // 执行处理
        TokenProcessResult process = strategy.process(messages, new TokenOverflowConfig());
        List<TokenMessage> result = process.getRetainedMessages();

        // 验证结果
        assertNotNull(result, "结果不应为空");

        // 消息数量应该是 原始消息数量减去超过阈值的消息数量 再加上1条摘要消息
        int expectedSize = config.getSummaryThreshold() + 1; // 阈值 + 摘要
        assertEquals(expectedSize, result.size(), "结果应该包含阈值数量的消息+1条摘要消息");

        // 验证摘要消息
        boolean hasSummaryMessage = result.stream().anyMatch(m -> "summary".equals(m.getRole()));
        assertTrue(hasSummaryMessage, "结果应该包含摘要消息");

        // 验证是否正确保留了最新消息
        List<TokenMessage> sortedOriginal = new ArrayList<>(messages);
        Collections.sort(sortedOriginal, Comparator.comparing(TokenMessage::getCreatedAt));
        List<TokenMessage> latestMessages = sortedOriginal.subList(sortedOriginal.size() - config.getSummaryThreshold(),
                sortedOriginal.size());

        for (TokenMessage message : latestMessages) {
            assertTrue(
                    result.stream().anyMatch(m -> m.getId().equals(message.getId()) && !m.getRole().equals("summary")),
                    "结果应该包含最新的原始消息");
        }
    }

    /** 测试空消息列表的处理 */
    @Test
    public void testProcessWithEmptyList() {
        // 执行处理
        TokenProcessResult process = strategy.process(new ArrayList<>(), new TokenOverflowConfig());
        List<TokenMessage> result = process.getRetainedMessages();
        // 验证结果
        assertNotNull(result, "结果不应为空");
        assertTrue(result.isEmpty(), "结果应该是空列表");
    }

    /** 测试不需要处理的情况（未超出阈值） */
    @Test
    public void testNoProcessingNeeded() {
        // 准备测试数据（只有10条消息，未超过阈值）
        List<TokenMessage> smallMessages = createTestMessages(10, 100);

        // 创建配置（超过20条触发摘要）
        TokenOverflowConfig testConfig = TokenOverflowConfig.createSummaryConfig(4096, 20);

        // 执行处理 - 注意：由于测试类自动注入策略，这里需要创建一个新的策略实例
        SummarizeTokenOverflowStrategy testStrategy = new SummarizeTokenOverflowStrategy(testConfig);
        TokenProcessResult process = testStrategy.process(smallMessages, new TokenOverflowConfig());
        List<TokenMessage> result = process.getRetainedMessages();
        // 验证结果
        assertNotNull(result, "结果不应为空");
        assertEquals(smallMessages.size(), result.size(), "应该保留所有消息");
        assertEquals(smallMessages, result, "应该返回原始列表");
    }

    /** 测试GetMessagesToSummarize方法 */
    @Test
    public void testGetMessagesToSummarize() {
        // 先执行处理
        strategy.process(messages, new TokenOverflowConfig());

        // 获取需要摘要的消息
        List<TokenMessage> messagesToSummarize = strategy.getMessagesToSummarize();

        // 验证结果
        assertNotNull(messagesToSummarize, "需要摘要的消息列表不应为空");
        assertEquals(10, messagesToSummarize.size(), "应该有10条消息需要摘要");

        // 验证是否是按时间顺序排序的
        for (int i = 1; i < messagesToSummarize.size(); i++) {
            assertFalse(
                    messagesToSummarize.get(i - 1).getCreatedAt().isAfter(messagesToSummarize.get(i).getCreatedAt()),
                    "需要摘要的消息应该按时间顺序排序");
        }
    }

    /** 创建指定数量和token数的测试消息 */
    private List<TokenMessage> createTestMessages(int count, int tokensPerMessage) {
        List<TokenMessage> messages = new ArrayList<>();

        for (int i = 0; i < count; i++) {
            TokenMessage message = new TokenMessage();
            message.setId(UUID.randomUUID().toString());
            message.setRole(i % 2 == 0 ? "user" : "assistant");
            message.setContent("测试消息 " + i);
            message.setTokenCount(tokensPerMessage);
            message.setCreatedAt(LocalDateTime.now().minusMinutes(count - i)); // 按时间顺序
            messages.add(message);
        }

        return messages;
    }
}<|MERGE_RESOLUTION|>--- conflicted
+++ resolved
@@ -1,14 +1,5 @@
 package org.xhy.domain.token.service.impl;
 
-import dev.langchain4j.mcp.McpToolProvider;
-import dev.langchain4j.mcp.client.DefaultMcpClient;
-import dev.langchain4j.mcp.client.McpClient;
-import dev.langchain4j.mcp.client.transport.McpTransport;
-import dev.langchain4j.mcp.client.transport.stdio.StdioMcpTransport;
-import dev.langchain4j.model.chat.ChatLanguageModel;
-import dev.langchain4j.model.openai.OpenAiChatModel;
-import dev.langchain4j.service.AiServices;
-import dev.langchain4j.service.tool.ToolProvider;
 import org.junit.jupiter.api.BeforeEach;
 import org.junit.jupiter.api.Test;
 import org.springframework.boot.test.context.SpringBootTest;
@@ -44,15 +35,7 @@
         strategy = new SummarizeTokenOverflowStrategy(config);
     }
 
-<<<<<<< HEAD
-
-
-    /**
-     * 测试正常处理逻辑
-     */
-=======
     /** 测试正常处理逻辑 */
->>>>>>> 45fcc11e
     @Test
     public void testProcess() {
         // 执行处理

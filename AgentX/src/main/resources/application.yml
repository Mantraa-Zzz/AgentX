--- conflicted
+++ resolved
@@ -124,17 +124,6 @@
   # 启用路径样式访问
   path-style-access: ${OSS_PATH_STYLE_ACCESS:false}
   # 文件访问URL前缀
-<<<<<<< HEAD
-  url-prefix: ${S3_URL_PREFIX:}
-payment:
-  alipay:
-    app-id: ${ALIPAY_APP_ID:}
-    private-key: ${ALIPAY_PRIVATE_KEY:}
-    public-key: ${ALIPAY_PUBLIC_KEY:}
-  stripe:
-    secret-key: ${STRIPE_SECRET_KEY:}
-    publishable-key: ${STRIPE_PUBLISHABLE_KEY:}
-=======
   url-prefix: ${OSS_URL_PREFIX:}
 
 embedding:
@@ -172,4 +161,13 @@
         bucket-name: ${S3_BUCKET_NAME}
         domain: ${S3_DOMAIN} # 访问域名，注意“/”结尾，例如：https://abc.hn-bkt.clouddn.com/
         base-path: s3/ # 基础路径
->>>>>>> 55fcf755
+
+  url-prefix: ${S3_URL_PREFIX:}
+payment:
+  alipay:
+    app-id: ${ALIPAY_APP_ID:}
+    private-key: ${ALIPAY_PRIVATE_KEY:}
+    public-key: ${ALIPAY_PUBLIC_KEY:}
+  stripe:
+    secret-key: ${STRIPE_SECRET_KEY:}
+    publishable-key: ${STRIPE_PUBLISHABLE_KEY:}
server:
  port: ${SERVER_PORT:8080}
  servlet:
    context-path: /api
  # 添加Tomcat异步请求配置
  tomcat:
    threads:
      max: 200 # 最大工作线程数
    connection-timeout: 2000000 # 连接超时毫秒
    max-connections: 10000 # 最大连接数
    accept-count: 100 # 等待队列长度
    # 异步请求相关设置
    async-timeout: 300000 # 异步请求超时时间 5分钟

spring:
  application:
    name: AgentX
  rabbitmq:
    host: ${RABBITMQ_HOST:localhost}
    port: ${RABBITMQ_PORT:5672}
    username: ${RABBITMQ_USERNAME:guest}
    password: ${RABBITMQ_PASSWORD:guest}
    listener:
      simple: # 添加 simple 下的并发配置
        concurrency: 19
        max-concurrency: 19
        prefetch: 1
        acknowledge-mode: manual
        default-requeue-rejected: true
        retry:
          enabled: true
          max-attempts: 3
          initial-interval: 3000
      direct:
        acknowledge-mode: manual
        default-requeue-rejected: true
        retry:
          enabled: true
          max-attempts: 3
          initial-interval: 3000
    publisher-returns: true
    publisher-confirm-type: correlated
    connection-timeout: 200000
    cache:
      channel:
        size: 25 # 添加通道缓存大小
  datasource:
    driver-class-name: org.postgresql.Driver
    url: jdbc:postgresql://${DB_HOST:localhost}:${DB_PORT:5432}/${DB_NAME:agentx}
    username: ${DB_USER:postgres}
    password: ${DB_PASSWORD:postgres}
  jackson:
    date-format: yyyy-MM-dd HH:mm:ss
    time-zone: GMT+8
  # 跨域配置
  mvc:
    cors:
      allowed-origin-patterns: "*"
      allowed-methods: "*"
      allowed-headers: "*"
      allow-credentials: true
      max-age: 3600

# MyBatis-Plus配置
mybatis-plus:
  mapper-locations: classpath*:/mapper/**/*.xml
  type-aliases-package: org.xhy.domain
  type-handlers-package: org.xhy.infrastructure.converter
  configuration:
    map-underscore-to-camel-case: true
    cache-enabled: false
  global-config:
    db-config:
      id-type: auto
      logic-delete-field: deleted_at
      logic-delete-value: now()
      logic-not-delete-value: "null"
    banner: false

logging:
  level:
    root: info
    org.xhy: debug
  file:
    name: logs/agent-x.log
mail:
  smtp:
    host: ${MAIL_SMTP_HOST:smtp.qq.com}
    port: ${MAIL_SMTP_PORT:587}
    username: ${MAIL_SMTP_USERNAME:}
    password: ${MAIL_SMTP_PASSWORD:}
  verification:
    template: ${MAIL_VERIFICATION_TEMPLATE:您的验证码是:%s，有效期10分钟，请勿泄露给他人。}
    subject: ${MAIL_VERIFICATION_SUBJECT:AgentX - 邮箱验证码}

# GitHub OAuth 配置
oauth:
  github:
    client-id: ${GITHUB_CLIENT_ID:}
    client-secret: ${GITHUB_CLIENT_SECRET:}
    redirect-uri: ${GITHUB_REDIRECT_URI:https://localhost:8088/oauth/github/callback}

# 高可用网关配置
high-availability:
  enabled: ${HIGH_AVAILABILITY_ENABLED:false} # 是否启用高可用功能
  gateway-url: ${HIGH_AVAILABILITY_GATEWAY_URL:http://localhost:8081} # 高可用网关地址
  api-key: ${HIGH_AVAILABILITY_API_KEY:default-api-key-1234567890} # API密钥
  connect-timeout: 30000 # 连接超时时间(毫秒)
  read-timeout: 60000 # 读取超时时间(毫秒)

# OSS对象存储配置（前端直传用）
oss:
  # 阿里云OSS的endpoint
  endpoint: ${OSS_ENDPOINT:https://oss-cn-beijing.aliyuncs.com}
  # 自定义域名(可选)
  custom-domain: ${OSS_CUSTOM_DOMAIN:}
  # 访问密钥
  access-key: ${OSS_ACCESS_KEY:${OSS_ACCESS_KEY_ID:}}
  secret-key: ${OSS_SECRET_KEY:${OSS_ACCESS_KEY_SECRET:}}
  # 默认存储桶
  bucket-name: ${OSS_BUCKET:}
  # 区域
  region: ${OSS_REGION:cn-beijing}
  # 启用路径样式访问
  path-style-access: ${OSS_PATH_STYLE_ACCESS:false}
  # 文件访问URL前缀
  url-prefix: ${OSS_URL_PREFIX:}

embedding:
  name: OpenAI
  vector-store:
    host: ${VECTOR_DB_HOST:${DB_HOST:localhost}}
    port: ${VECTOR_DB_PORT:${DB_PORT:5432}}
    user: ${VECTOR_DB_USER:${DB_USER:postgres}}
    password: ${VECTOR_DB_PASSWORD:${DB_PASSWORD:postgres}}
    database: ${VECTOR_DB_NAME:${DB_NAME:agentx}}
    table: ${VECTOR_DB_TABLE:public.vector_store}
    dimension: ${VECTOR_DB_DIMENSION:1024}
    drop-table-first: ${VECTOR_DB_DROP_TABLE_FIRST:false}
    create-table: ${VECTOR_DB_CREATE_TABLE:true}

rerank:
  name: OpenAI
  api-key: ${SILICONFLOW_API_KEY}
  api-url: ${SILICONFLOW_API_URL_RERANK}
  model: ${SILICONFLOW_MODEL_RERANK_MODEL:Pro/BAAI/bge-reranker-v2-m3}
  timeout: ${SILICONFLOW_TIMEOUT:30000}

dromara:
  x-file-storage: #文件存储配置
    default-platform: amazon-s3-1 #默认使用的存储平台
    thumbnail-suffix: ".min.jpg" #缩略图后缀，例如【.min.jpg】【.png】
    #对应平台的配置写在这里，注意缩进要对齐
    amazon-s3: # 0.0.7 及以前的版本，配置名称是：aws-s3
      - platform: amazon-s3-1 # 存储平台标识
        enable-storage: true # 启用存储
        access-key: ${S3_SECRET_ID}
        secret-key: ${S3_SECRET_KEY}
        region: ${S3_REGION} # 与 end-point 参数至少填一个
        end-point: ${S3_ENDPOINT} # 与 region 参数至少填一个
        bucket-name: ${S3_BUCKET_NAME}
        domain: ${S3_DOMAIN} # 访问域名，注意“/”结尾，例如：https://abc.hn-bkt.clouddn.com/
        base-path: s3/ # 基础路径

<<<<<<< HEAD
# AgentX系统配置
agentx:
  # 管理员用户配置
  admin:
    email: ${AGENTX_ADMIN_EMAIL:admin@agentx.ai}
    password: ${AGENTX_ADMIN_PASSWORD:admin123}
    nickname: ${AGENTX_ADMIN_NICKNAME:AgentX管理员}
  
  # 测试用户配置
  test:
    enabled: ${AGENTX_TEST_ENABLED:true}
    email: ${AGENTX_TEST_EMAIL:test@agentx.ai}
    password: ${AGENTX_TEST_PASSWORD:test123}
    nickname: ${AGENTX_TEST_NICKNAME:测试用户}
=======
  url-prefix: ${S3_URL_PREFIX:}
payment:
  alipay:
    app-id: ${ALIPAY_APP_ID:}
    private-key: ${ALIPAY_PRIVATE_KEY:}
    public-key: ${ALIPAY_PUBLIC_KEY:}
  stripe:
    secret-key: ${STRIPE_SECRET_KEY:}
    publishable-key: ${STRIPE_PUBLISHABLE_KEY:}
>>>>>>> a647a4d7
<|MERGE_RESOLUTION|>--- conflicted
+++ resolved
@@ -1,5 +1,5 @@
 server:
-  port: ${SERVER_PORT:8080}
+  port: ${SERVER_PORT:8088}
   servlet:
     context-path: /api
   # 添加Tomcat异步请求配置
@@ -162,23 +162,6 @@
         domain: ${S3_DOMAIN} # 访问域名，注意“/”结尾，例如：https://abc.hn-bkt.clouddn.com/
         base-path: s3/ # 基础路径
 
-<<<<<<< HEAD
-# AgentX系统配置
-agentx:
-  # 管理员用户配置
-  admin:
-    email: ${AGENTX_ADMIN_EMAIL:admin@agentx.ai}
-    password: ${AGENTX_ADMIN_PASSWORD:admin123}
-    nickname: ${AGENTX_ADMIN_NICKNAME:AgentX管理员}
-  
-  # 测试用户配置
-  test:
-    enabled: ${AGENTX_TEST_ENABLED:true}
-    email: ${AGENTX_TEST_EMAIL:test@agentx.ai}
-    password: ${AGENTX_TEST_PASSWORD:test123}
-    nickname: ${AGENTX_TEST_NICKNAME:测试用户}
-=======
-  url-prefix: ${S3_URL_PREFIX:}
 payment:
   alipay:
     app-id: ${ALIPAY_APP_ID:}
@@ -187,4 +170,18 @@
   stripe:
     secret-key: ${STRIPE_SECRET_KEY:}
     publishable-key: ${STRIPE_PUBLISHABLE_KEY:}
->>>>>>> a647a4d7
+
+# AgentX系统配置
+agentx:
+  # 管理员用户配置
+  admin:
+    email: ${AGENTX_ADMIN_EMAIL:admin@agentx.ai}
+    password: ${AGENTX_ADMIN_PASSWORD:admin123}
+    nickname: ${AGENTX_ADMIN_NICKNAME:AgentX管理员}
+
+  # 测试用户配置
+  test:
+    enabled: ${AGENTX_TEST_ENABLED:true}
+    email: ${AGENTX_TEST_EMAIL:test@agentx.ai}
+    password: ${AGENTX_TEST_PASSWORD:test123}
+    nickname: ${AGENTX_TEST_NICKNAME:测试用户}
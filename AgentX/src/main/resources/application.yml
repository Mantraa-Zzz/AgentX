--- conflicted
+++ resolved
@@ -1,9 +1,5 @@
 server:
-<<<<<<< HEAD
-  port: 8088
-=======
   port: ${SERVER_PORT:8088}
->>>>>>> 5f60935f
   servlet:
     context-path: /api
   # 添加Tomcat异步请求配置
@@ -13,27 +9,15 @@
     connection-timeout: 2000000 # 连接超时毫秒
     max-connections: 10000 # 最大连接数
     accept-count: 100 # 等待队列长度
-<<<<<<< HEAD
-    # 异步请求相关设置
-    async-timeout: 300000 # 异步请求超时时间 5分钟
-=======
->>>>>>> 5f60935f
 
 spring:
   application:
     name: AgentX
   rabbitmq:
-<<<<<<< HEAD
-    host: ${SPRING_RABBITMQ_HOST}
-    port: ${SPRING_RABBITMQ_PORT}
-    username: ${SPRING_RABBITMQ_USERNAME}
-    password: ${SPRING_RABBITMQ_PASSWORD}
-=======
     host: ${RABBITMQ_HOST:localhost}
     port: ${RABBITMQ_PORT:5672}
     username: ${RABBITMQ_USERNAME:guest}
     password: ${RABBITMQ_PASSWORD:guest}
->>>>>>> 5f60935f
     listener:
       simple: # 添加 simple 下的并发配置
         concurrency: 19
@@ -61,27 +45,11 @@
   datasource:
     driver-class-name: org.postgresql.Driver
     url: jdbc:postgresql://${DB_HOST:localhost}:${DB_PORT:5432}/${DB_NAME:agentx}
-<<<<<<< HEAD
-    username: ${DB_USERNAME:postgres}
-=======
     username: ${DB_USER:postgres}
->>>>>>> 5f60935f
     password: ${DB_PASSWORD:postgres}
   jackson:
     date-format: yyyy-MM-dd HH:mm:ss
     time-zone: GMT+8
-<<<<<<< HEAD
-  # 跨域配置
-  mvc:
-    cors:
-      allowed-origin-patterns: "*"
-      allowed-methods: "*"
-      allowed-headers: "*"
-      allow-credentials: true
-      max-age: 3600
-
-=======
->>>>>>> 5f60935f
 # MyBatis-Plus配置
 mybatis-plus:
   mapper-locations: classpath*:/mapper/**/*.xml
@@ -106,38 +74,14 @@
     name: logs/agent-x.log
 mail:
   smtp:
-<<<<<<< HEAD
-    host: ${MAIL_SMTP_HOST:qq}
-    port: ${MAIL_SMTP_PORT:25}
-    username: ${MAIL_SMTP_USERNAME:xx}
-    password: ${MAIL_SMTP_PASSWORD:xx}
-=======
     host: ${MAIL_SMTP_HOST:smtp.qq.com}
     port: ${MAIL_SMTP_PORT:587}
     username: ${MAIL_SMTP_USERNAME:}
     password: ${MAIL_SMTP_PASSWORD:}
->>>>>>> 5f60935f
   verification:
     template: ${MAIL_VERIFICATION_TEMPLATE:您的验证码是:%s，有效期10分钟，请勿泄露给他人。}
     subject: ${MAIL_VERIFICATION_SUBJECT:AgentX - 邮箱验证码}
 
-<<<<<<< HEAD
-# GitHub OAuth 配置
-oauth:
-  github:
-    client-id: ${GITHUB_CLIENT_ID}
-    client-secret: ${GITHUB_CLIENT_SECRET}
-    redirect-uri: ${GITHUB_REDIRECT_URI:https://xxx/oauth/github/callback}
-
-mcp:
-  gateway:
-    api-key: 123456
-    base-url: ${MCP_GATEWAY_URL:http://localhost:8005}
-
-# 高可用网关配置
-high-availability:
-  enabled: false # 是否启用高可用功能
-=======
 github:
   target:
     repo-name: ${GITHUB_REPO_NAME:agent-mcp-community}
@@ -147,43 +91,17 @@
 # 高可用网关配置
 high-availability:
   enabled: ${HIGH_AVAILABILITY_ENABLED:true} # 是否启用高可用功能
->>>>>>> 5f60935f
   gateway-url: ${HIGH_AVAILABILITY_GATEWAY_URL:http://localhost:8081} # 高可用网关地址
   api-key: ${HIGH_AVAILABILITY_API_KEY:default-api-key-1234567890} # API密钥
   connect-timeout: 30000 # 连接超时时间(毫秒)
   read-timeout: 60000 # 读取超时时间(毫秒)
 
-<<<<<<< HEAD
-# OSS对象存储配置（前端直传用）
-oss:
-  # 阿里云OSS的endpoint
-  endpoint: ${OSS_ENDPOINT:https://oss-cn-beijing.aliyuncs.com}
-  # 自定义域名(可选)
-  custom-domain: ${OSS_CUSTOM_DOMAIN:}
-  # 访问密钥
-  access-key: ${OSS_ACCESS_KEY:${OSS_ACCESS_KEY_ID:}}
-  secret-key: ${OSS_SECRET_KEY:${OSS_ACCESS_KEY_SECRET:}}
-  # 默认存储桶
-  bucket-name: ${OSS_BUCKET:}
-  # 区域
-  region: ${OSS_REGION:cn-beijing}
-  # 启用路径样式访问
-  path-style-access: ${OSS_PATH_STYLE_ACCESS:false}
-  # 文件访问URL前缀
-  url-prefix: ${OSS_URL_PREFIX:}
-
-=======
->>>>>>> 5f60935f
 embedding:
   name: OpenAI
   vector-store:
     host: ${VECTOR_DB_HOST:${DB_HOST:localhost}}
     port: ${VECTOR_DB_PORT:${DB_PORT:5432}}
-<<<<<<< HEAD
-    user: ${VECTOR_DB_USER:${DB_USERNAME:postgres}}
-=======
     user: ${VECTOR_DB_USER:${DB_USER:postgres}}
->>>>>>> 5f60935f
     password: ${VECTOR_DB_PASSWORD:${DB_PASSWORD:postgres}}
     database: ${VECTOR_DB_NAME:${DB_NAME:agentx}}
     table: ${VECTOR_DB_TABLE:public.vector_store}
@@ -212,9 +130,6 @@
         end-point: ${S3_ENDPOINT} # 与 region 参数至少填一个
         bucket-name: ${S3_BUCKET_NAME}
         domain: ${S3_DOMAIN} # 访问域名，注意“/”结尾，例如：https://abc.hn-bkt.clouddn.com/
-<<<<<<< HEAD
-        base-path: s3/ # 基础路径
-=======
         base-path: s3/ # 基础路径
 
 payment:
@@ -225,5 +140,4 @@
   stripe:
     secret-key: ${STRIPE_SECRET_KEY:your_stripe_secret_key}
     publishable-key: ${STRIPE_PUBLISHABLE_KEY:your_stripe_publishable_key}
-    webhook-secret: ${STRIPE_WEBHOOK_SECRET:your_stripe_webhook_secret}
->>>>>>> 5f60935f
+    webhook-secret: ${STRIPE_WEBHOOK_SECRET:your_stripe_webhook_secret}
package org.xhy.domain.llm.service;

import com.baomidou.mybatisplus.core.conditions.Wrapper;
import com.baomidou.mybatisplus.core.conditions.query.LambdaQueryWrapper;
import com.baomidou.mybatisplus.core.conditions.update.LambdaUpdateWrapper;
import com.baomidou.mybatisplus.core.toolkit.Wrappers;
import org.springframework.context.ApplicationEventPublisher;
import org.xhy.domain.llm.event.ModelCreatedEvent;
import org.xhy.domain.llm.event.ModelDeletedEvent;
import org.xhy.domain.llm.event.ModelStatusChangedEvent;
import org.xhy.domain.llm.event.ModelUpdatedEvent;
import org.xhy.domain.llm.model.ModelEntity;
import org.xhy.domain.llm.model.ProviderAggregate;
import org.xhy.domain.llm.model.ProviderEntity;
import org.xhy.infrastructure.entity.Operator;
import org.xhy.infrastructure.llm.protocol.enums.ProviderProtocol;
import org.xhy.domain.llm.model.enums.ProviderType;
import org.xhy.domain.llm.repository.ModelRepository;
import org.xhy.domain.llm.repository.ProviderRepository;
import org.springframework.stereotype.Service;
import org.xhy.infrastructure.exception.BusinessException;
import org.xhy.domain.llm.event.ModelsBatchDeletedEvent;

import java.util.ArrayList;
import java.util.Arrays;
import java.util.List;
import java.util.Map;
<<<<<<< HEAD
=======
import java.util.Set;
>>>>>>> 5f60935f
import java.util.stream.Collectors;

/** LLM领域服务 负责服务提供商和模型的核心业务逻辑 */
@Service
public class LLMDomainService {

    private final ProviderRepository providerRepository;
    private final ModelRepository modelRepository;
    private final ApplicationEventPublisher eventPublisher;

    public LLMDomainService(ProviderRepository providerRepository, ModelRepository modelRepository,
            ApplicationEventPublisher eventPublisher) {
        this.providerRepository = providerRepository;
        this.modelRepository = modelRepository;
        this.eventPublisher = eventPublisher;
    }

    /** 创建服务商
     * @param provider 服务商信息
     * @return 创建后的服务商ID */
    public ProviderEntity createProvider(ProviderEntity provider) {
        validateProviderProtocol(provider.getProtocol());
        providerRepository.insert(provider);
        return provider;
    }

    /** 更新服务商
     * @param provider 服务商信息 */
    public void updateProvider(ProviderEntity provider) {
        validateProviderProtocol(provider.getProtocol());
        LambdaUpdateWrapper<ProviderEntity> wrapper = Wrappers.<ProviderEntity>lambdaUpdate()
                .eq(ProviderEntity::getId, provider.getId())
                .eq(provider.needCheckUserId(), ProviderEntity::getUserId, provider.getUserId());
        providerRepository.checkedUpdate(provider, wrapper);
    }

    /** 获取用户自己的服务商
     * @param userId 用户id */
    public List<ProviderAggregate> getUserProviders(String userId) {
        Wrapper<ProviderEntity> wrapper = Wrappers.<ProviderEntity>lambdaQuery().eq(ProviderEntity::getUserId, userId);
        List<ProviderEntity> providers = providerRepository.selectList(wrapper);

        return buildProviderAggregatesWithActiveModels(providers);
    }

    /** 获取所有服务商（包含官方和用户自定义）
     * @param userId 用户ID
     * @return 服务商聚合根列表 */
    public List<ProviderAggregate> getAllProviders(String userId) {
        Wrapper<ProviderEntity> wrapper = Wrappers.<ProviderEntity>lambdaQuery().eq(ProviderEntity::getUserId, userId)
                .or().eq(ProviderEntity::getIsOfficial, true);
        List<ProviderEntity> providers = providerRepository.selectList(wrapper);

        return buildProviderAggregatesWithActiveModels(providers);
    }

    /** 获取官方服务商
     * @return 官方服务商聚合根列表 */
    public List<ProviderAggregate> getOfficialProviders() {
        Wrapper<ProviderEntity> wrapper = Wrappers.<ProviderEntity>lambdaQuery().eq(ProviderEntity::getIsOfficial,
                true);
        List<ProviderEntity> providers = providerRepository.selectList(wrapper);

        return buildProviderAggregatesWithActiveModels(providers);
    }

    /** 获取用户自定义服务商
     * @param userId 用户ID
     * @return 用户自定义服务商聚合根列表 */
    public List<ProviderAggregate> getCustomProviders(String userId) {
        Wrapper<ProviderEntity> wrapper = Wrappers.<ProviderEntity>lambdaQuery().eq(ProviderEntity::getUserId, userId)
                .eq(ProviderEntity::getIsOfficial, false);
        List<ProviderEntity> providers = providerRepository.selectList(wrapper);

        return buildProviderAggregatesWithActiveModels(providers);
    }

    /** 构建服务商聚合根，只包含激活的模型
     * @param providers 服务商列表
     * @return 服务商聚合根列表 */
    private List<ProviderAggregate> buildProviderAggregatesWithActiveModels(List<ProviderEntity> providers) {
        List<ProviderAggregate> providerAggregates = new ArrayList<>();
        if (providers == null || providers.isEmpty()) {
            return providerAggregates;
        }

        // 收集服务商id
        List<String> providerIds = providers.stream().map(ProviderEntity::getId).collect(Collectors.toList());
        // 查询激活的模型
        List<ModelEntity> activeModels = modelRepository.selectList(Wrappers.<ModelEntity>lambdaQuery()
                .in(ModelEntity::getProviderId, providerIds).eq(ModelEntity::getStatus, true));
        // 转为map，映射关系
        Map<String, List<ModelEntity>> modelMap = activeModels.stream()
                .collect(Collectors.groupingBy(ModelEntity::getProviderId));

        // 遍历服务商，创建聚合根，设置模型
        for (ProviderEntity provider : providers) {
            List<ModelEntity> modelList = modelMap.get(provider.getId());
            ProviderAggregate providerAggregate = new ProviderAggregate(provider, modelList);
            providerAggregates.add(providerAggregate);
        }
        return providerAggregates;
    }

    /** 获取服务商
     * @param providerId 服务商id
     * @param userId 用户id */
    public ProviderEntity getProvider(String providerId, String userId) {

        Wrapper<ProviderEntity> wrapper = Wrappers.<ProviderEntity>lambdaQuery().eq(ProviderEntity::getId, providerId)
                .eq(ProviderEntity::getUserId, userId);
        ProviderEntity provider = providerRepository.selectOne(wrapper);
        if (provider == null) {
            throw new BusinessException("服务商不存在");
        }
        return provider;
    }

    public ProviderEntity getProvider(String providerId) {

        Wrapper<ProviderEntity> wrapper = Wrappers.<ProviderEntity>lambdaQuery().eq(ProviderEntity::getId, providerId);
        ProviderEntity provider = providerRepository.selectOne(wrapper);
        if (provider == null) {
            throw new BusinessException("服务商不存在");
        }
        return provider;
    }

    /** 查找服务商
     * @param providerId 服务商id */
    public ProviderEntity findProviderById(String providerId) {
        Wrapper<ProviderEntity> wrapper = Wrappers.<ProviderEntity>lambdaQuery().eq(ProviderEntity::getId, providerId);
<<<<<<< HEAD
        ProviderEntity provider = providerRepository.selectById(wrapper);
=======
        ProviderEntity provider = providerRepository.selectOne(wrapper);
>>>>>>> 5f60935f
        if (provider == null) {
            return null;
        }
        return provider;
    }

    // 检查服务商是否存在
    public void checkProviderExists(String providerId, String userId) {
        Wrapper<ProviderEntity> wrapper = Wrappers.<ProviderEntity>lambdaQuery().eq(ProviderEntity::getId, providerId)
                .eq(ProviderEntity::getUserId, userId);
        ProviderEntity provider = providerRepository.selectOne(wrapper);
        if (provider == null) {
            throw new BusinessException("服务商不存在");
        }
    }

    // 获取服务商聚合根
    public ProviderAggregate getProviderAggregate(String providerId, String userId) {
        // 获取服务商
        ProviderEntity provider = getProvider(providerId, userId);
        // 获取服务商下的激活模型列表
        List<ModelEntity> modelList = getActiveModelList(providerId, userId);

        return new ProviderAggregate(provider, modelList);
    }

    // 获取模型列表
    public List<ModelEntity> getModelList(String providerId, String userId) {
        Wrapper<ModelEntity> wrapper = Wrappers.<ModelEntity>lambdaQuery().eq(ModelEntity::getProviderId, providerId)
                .eq(ModelEntity::getUserId, userId);
        return modelRepository.selectList(wrapper);
    }

    /** 获取激活的模型列表
     * @param providerId 服务商ID
     * @param userId 用户ID
     * @return 激活的模型列表 */
    public List<ModelEntity> getActiveModelList(String providerId, String userId) {
        Wrapper<ModelEntity> wrapper = Wrappers.<ModelEntity>lambdaQuery().eq(ModelEntity::getProviderId, providerId)
                .eq(ModelEntity::getUserId, userId).eq(ModelEntity::getStatus, true);
        return modelRepository.selectList(wrapper);
    }

    /** 删除服务商
     * @param providerId 服务商id
     * @param userId 用户id */
    public void deleteProvider(String providerId, String userId, Operator operator) {
        // 删除服务商前先获取要删除的模型列表，用于发布批量删除事件
        Wrapper<ModelEntity> modelQueryWrapper = Wrappers.<ModelEntity>lambdaQuery().eq(ModelEntity::getProviderId,
                providerId);
        List<ModelEntity> modelsToDelete = modelRepository.selectList(modelQueryWrapper);

        Wrapper<ProviderEntity> wrapper = Wrappers.<ProviderEntity>lambdaQuery().eq(ProviderEntity::getId, providerId)
                .eq(operator.needCheckUserId(), ProviderEntity::getUserId, userId);
        providerRepository.checkedDelete(wrapper);

        // 删除模型
        Wrapper<ModelEntity> modelWrapper = Wrappers.<ModelEntity>lambdaQuery().eq(ModelEntity::getProviderId,
                providerId);
        int delete = modelRepository.delete(modelWrapper);

        // 如果有模型被删除，发布批量删除事件
        if (delete > 0) {
            List<ModelsBatchDeletedEvent.ModelDeleteItem> deleteItems = modelsToDelete.stream()
                    .map(model -> new ModelsBatchDeletedEvent.ModelDeleteItem(model.getId(), model.getUserId()))
                    .collect(Collectors.toList());

            eventPublisher.publishEvent(new ModelsBatchDeletedEvent(deleteItems, userId));
        }
    }

    /** 验证服务商协议是否支持
     * @param protocol 协议 */
    private void validateProviderProtocol(ProviderProtocol protocol) {
        // TODO: 从配置或枚举中获取支持的服务商协议列表
        if (!isSupportedProvider(protocol)) {
            throw new BusinessException("不支持的服务商协议类型: " + protocol);
        }
    }

    /** 检查是否是支持的服务商协议
     * @param protocol 服务商提供商编码
     * @return */
    private boolean isSupportedProvider(ProviderProtocol protocol) {
        return Arrays.stream(ProviderProtocol.values()).anyMatch(providerType -> providerType == protocol);
    }

    /** 获取所有支持的服务商协议
     * @return */
    public List<ProviderProtocol> getProviderProtocols() {
        return Arrays.asList(ProviderProtocol.values());
    }

    /** 创建模型
     * @param model 模型信息 */
    public void createModel(ModelEntity model) {
        modelRepository.insert(model);

        // 发布模型创建事件
        eventPublisher.publishEvent(new ModelCreatedEvent(model.getId(), model.getUserId(), model));
    }

    /** 修改模型
     * @param model 模型信息 */
    public void updateModel(ModelEntity model) {
        Wrapper<ModelEntity> wrapper = Wrappers.<ModelEntity>lambdaQuery().eq(ModelEntity::getId, model.getId())
                .eq(ModelEntity::getUserId, model.getUserId());
        modelRepository.checkedUpdate(model, wrapper);

        // 发布模型更新事件
        eventPublisher.publishEvent(new ModelUpdatedEvent(model.getId(), model.getUserId(), model));
    }

    /** 删除模型
     * @param modelId 模型id */
    public void deleteModel(String modelId, String userId, Operator operator) {
        Wrapper<ModelEntity> wrapper = Wrappers.<ModelEntity>lambdaQuery().eq(ModelEntity::getId, modelId)
                .eq(operator.needCheckUserId(), ModelEntity::getUserId, userId);
        modelRepository.checkedDelete(wrapper);

        // 发布模型删除事件
        eventPublisher.publishEvent(new ModelDeletedEvent(modelId, userId));
    }

    /** 修改模型状态
     * @param modelId 模型id
     * @param userId 用户id */
    public void updateModelStatus(String modelId, String userId) {
        // 先获取当前模型信息，用于判断状态变更
        ModelEntity currentModel = getModelById(modelId);
        boolean currentStatus = currentModel.getStatus();
        boolean newStatus = !currentStatus; // 状态取反

        LambdaUpdateWrapper<ModelEntity> updateWrapper = Wrappers.lambdaUpdate(ModelEntity.class)
                .eq(ModelEntity::getId, modelId).eq(ModelEntity::getUserId, userId).setSql("status = NOT status");

        modelRepository.checkedUpdate(updateWrapper);

        // 获取更新后的模型信息
        ModelEntity updatedModel = getModelById(modelId);

        // 发布模型状态变更事件
        eventPublisher.publishEvent(new ModelStatusChangedEvent(modelId, userId, updatedModel, newStatus, ""));
    }

    /** 根据类型获取服务商
     * @param providerType 服务商类型编码
     * @param userId 用户ID
     * @return 服务商聚合根列表 */
    public List<ProviderAggregate> getProvidersByType(ProviderType providerType, String userId) {
        LambdaQueryWrapper<ProviderEntity> wrapper = Wrappers.lambdaQuery();

        switch (providerType) {
            case OFFICIAL :
                wrapper.eq(ProviderEntity::getIsOfficial, true);
                break;
            case CUSTOM :
                wrapper.eq(ProviderEntity::getUserId, userId).eq(ProviderEntity::getIsOfficial, false);
                break;
            case ALL :
            default :
                wrapper.eq(ProviderEntity::getUserId, userId).or().eq(ProviderEntity::getIsOfficial, true);
        }

        return buildProviderAggregatesWithActiveModels(providerRepository.selectList(wrapper));
    }

    /** 修改服务商状态
     * @param providerId 服务商id
     * @param userId 用户id */
    public void updateProviderStatus(String providerId, String userId) {
        LambdaUpdateWrapper<ProviderEntity> updateWrapper = Wrappers.lambdaUpdate(ProviderEntity.class)
                .eq(ProviderEntity::getId, providerId).eq(ProviderEntity::getUserId, userId)
                .setSql("status = NOT status");
        providerRepository.checkedUpdate(updateWrapper);
    }

    /** 获取模型
     * @param modelId 模型id */
    public ModelEntity getModelById(String modelId) {
        ModelEntity modelEntity = modelRepository.selectById(modelId);
        if (modelEntity == null) {
            throw new BusinessException("模型不存在");
        }
        return modelEntity;
    }

    public ModelEntity findModelById(String modelId) {
        ModelEntity modelEntity = modelRepository.selectById(modelId);
        if (modelEntity == null) {
            return null;
        }
        return modelEntity;
    }

    /** 获取所有激活的模型
     * @return 所有激活的模型列表 */
    public List<ModelEntity> getAllActiveModels() {
        Wrapper<ModelEntity> wrapper = Wrappers.<ModelEntity>lambdaQuery().eq(ModelEntity::getStatus, true);
        return modelRepository.selectList(wrapper);
    }

<<<<<<< HEAD
=======
    /** 批量获取模型信息
     * @param modelIds 模型ID集合
     * @return 模型列表 */
    public List<ModelEntity> getModelsByIds(Set<String> modelIds) {
        if (modelIds == null || modelIds.isEmpty()) {
            return new ArrayList<>();
        }

        Wrapper<ModelEntity> wrapper = Wrappers.<ModelEntity>lambdaQuery().in(ModelEntity::getId, modelIds);
        return modelRepository.selectList(wrapper);
    }

>>>>>>> 5f60935f
    /** 获取服务商下的所有模型（包括禁用的）- 用于管理员功能
     * @param providerId 服务商ID
     * @param userId 用户ID
     * @return 所有模型列表 */
    public List<ModelEntity> getAllModelList(String providerId, String userId) {
        Wrapper<ModelEntity> wrapper = Wrappers.<ModelEntity>lambdaQuery().eq(ModelEntity::getProviderId, providerId)
                .eq(ModelEntity::getUserId, userId);
        return modelRepository.selectList(wrapper);
    }

    /** 构建包含所有模型的服务商聚合根 - 用于管理员功能
     * @param providers 服务商列表
     * @return 服务商聚合根列表 */
    private List<ProviderAggregate> buildProviderAggregatesWithAllModels(List<ProviderEntity> providers) {
        if (providers.isEmpty()) {
            return new ArrayList<>();
        }

        // 获取所有服务商ID
        List<String> providerIds = providers.stream().map(ProviderEntity::getId).collect(Collectors.toList());

        // 批量查询所有模型（不过滤状态）
        Wrapper<ModelEntity> modelWrapper = Wrappers.<ModelEntity>lambdaQuery().in(ModelEntity::getProviderId,
                providerIds);
        List<ModelEntity> allModels = modelRepository.selectList(modelWrapper);

        // 按服务商分组
        Map<String, List<ModelEntity>> modelMap = allModels.stream()
                .collect(Collectors.groupingBy(ModelEntity::getProviderId));

        // 构建聚合根
        return providers.stream().map(provider -> {
            List<ModelEntity> models = modelMap.getOrDefault(provider.getId(), new ArrayList<>());
            return new ProviderAggregate(provider, models);
        }).collect(Collectors.toList());
    }

    /** 获取官方服务商（包含所有模型）- 用于管理员功能
     * @return 官方服务商聚合根列表 */
    public List<ProviderAggregate> getOfficialProvidersWithAllModels() {
        Wrapper<ProviderEntity> wrapper = Wrappers.<ProviderEntity>lambdaQuery().eq(ProviderEntity::getIsOfficial,
                true);
        List<ProviderEntity> providers = providerRepository.selectList(wrapper);

        return buildProviderAggregatesWithAllModels(providers);
    }
}<|MERGE_RESOLUTION|>--- conflicted
+++ resolved
@@ -25,10 +25,7 @@
 import java.util.Arrays;
 import java.util.List;
 import java.util.Map;
-<<<<<<< HEAD
-=======
 import java.util.Set;
->>>>>>> 5f60935f
 import java.util.stream.Collectors;
 
 /** LLM领域服务 负责服务提供商和模型的核心业务逻辑 */
@@ -161,11 +158,7 @@
      * @param providerId 服务商id */
     public ProviderEntity findProviderById(String providerId) {
         Wrapper<ProviderEntity> wrapper = Wrappers.<ProviderEntity>lambdaQuery().eq(ProviderEntity::getId, providerId);
-<<<<<<< HEAD
-        ProviderEntity provider = providerRepository.selectById(wrapper);
-=======
         ProviderEntity provider = providerRepository.selectOne(wrapper);
->>>>>>> 5f60935f
         if (provider == null) {
             return null;
         }
@@ -368,8 +361,6 @@
         return modelRepository.selectList(wrapper);
     }
 
-<<<<<<< HEAD
-=======
     /** 批量获取模型信息
      * @param modelIds 模型ID集合
      * @return 模型列表 */
@@ -382,7 +373,6 @@
         return modelRepository.selectList(wrapper);
     }
 
->>>>>>> 5f60935f
     /** 获取服务商下的所有模型（包括禁用的）- 用于管理员功能
      * @param providerId 服务商ID
      * @param userId 用户ID

package org.xhy.domain.agent.service;

import dev.langchain4j.model.chat.StreamingChatModel;
import org.springframework.stereotype.Service;
import org.xhy.domain.agent.model.AgentWorkspaceEntity;
import org.xhy.domain.agent.model.LLMModelConfig;
import org.xhy.domain.llm.model.ModelEntity;
import org.xhy.domain.llm.model.ProviderEntity;
import org.xhy.domain.llm.service.LLMDomainService;
import org.xhy.infrastructure.llm.LLMProviderService;
import org.xhy.infrastructure.llm.config.ProviderConfig;

/** 模型提供商门面 负责获取和验证模型及提供商 */
@Service
public class ModelProviderFacade {

    private final AgentWorkspaceDomainService agentWorkspaceDomainService;
    private final LLMDomainService llmDomainService;

<<<<<<< HEAD
    public ModelProviderFacade(
            AgentWorkspaceDomainService agentWorkspaceDomainService,
=======
    public ModelProviderFacade(AgentWorkspaceDomainService agentWorkspaceDomainService,
>>>>>>> e276a7aa
            LLMDomainService llmDomainService) {
        this.agentWorkspaceDomainService = agentWorkspaceDomainService;
        this.llmDomainService = llmDomainService;
    }

    /** 获取并验证模型和提供商
     *
     * @param agentId 代理ID
     * @param userId 用户ID
     * @return 模型提供商结果 */
    public ModelProviderResult getModelAndProvider(String agentId, String userId) {
        // 从工作区中获取对应的模型信息
        AgentWorkspaceEntity workspace = agentWorkspaceDomainService.getWorkspace(agentId, userId);
        LLMModelConfig llmModelConfig = workspace.getLlmModelConfig();
        String modelId = llmModelConfig.getModelId();
        ModelEntity model = llmDomainService.getModelById(modelId);

        // 验证模型是否激活
        model.isActive();

        // 获取并验证服务商信息
        ProviderEntity provider = llmDomainService.getProvider(model.getProviderId(), userId);
        provider.isActive();

        // 构建提供商配置
        org.xhy.domain.llm.model.config.ProviderConfig domainConfig = provider.getConfig();
        ProviderConfig providerConfig = new ProviderConfig(domainConfig.getApiKey(), domainConfig.getBaseUrl(),
                model.getModelId(), provider.getProtocol());

        // 获取流式聊天客户端
        StreamingChatModel chatStreamClient = LLMProviderService.getStream(provider.getProtocol(), providerConfig);

        return new ModelProviderResult(model, provider, llmModelConfig, providerConfig, chatStreamClient);
    }

    /** 模型提供商结果 */
    public static class ModelProviderResult {
        private final ModelEntity modelEntity;
        private final ProviderEntity providerEntity;
        private final LLMModelConfig llmModelConfig;
        private final ProviderConfig providerConfig;
        private final StreamingChatModel chatStreamClient;

        public ModelProviderResult(ModelEntity modelEntity, ProviderEntity providerEntity,
                LLMModelConfig llmModelConfig, ProviderConfig providerConfig, StreamingChatModel chatStreamClient) {
            this.modelEntity = modelEntity;
            this.providerEntity = providerEntity;
            this.llmModelConfig = llmModelConfig;
            this.providerConfig = providerConfig;
            this.chatStreamClient = chatStreamClient;
        }

        public ModelEntity getModelEntity() {
            return modelEntity;
        }

        public ProviderEntity getProviderEntity() {
            return providerEntity;
        }

        public LLMModelConfig getLlmModelConfig() {
            return llmModelConfig;
        }

        public ProviderConfig getProviderConfig() {
            return providerConfig;
        }

        public StreamingChatModel getChatStreamClient() {
            return chatStreamClient;
        }
    }
}<|MERGE_RESOLUTION|>--- conflicted
+++ resolved
@@ -17,12 +17,7 @@
     private final AgentWorkspaceDomainService agentWorkspaceDomainService;
     private final LLMDomainService llmDomainService;
 
-<<<<<<< HEAD
-    public ModelProviderFacade(
-            AgentWorkspaceDomainService agentWorkspaceDomainService,
-=======
     public ModelProviderFacade(AgentWorkspaceDomainService agentWorkspaceDomainService,
->>>>>>> e276a7aa
             LLMDomainService llmDomainService) {
         this.agentWorkspaceDomainService = agentWorkspaceDomainService;
         this.llmDomainService = llmDomainService;

--- conflicted
+++ resolved
@@ -251,7 +251,6 @@
         return version;
     }
 
-<<<<<<< HEAD
     /** 获取指定Agent的已发布版本信息（用于跨用户访问场景） */
     public AgentVersionEntity getPublishedAgentVersion(String agentId) {
         LambdaQueryWrapper<AgentVersionEntity> queryWrapper = Wrappers.<AgentVersionEntity>lambdaQuery()
@@ -265,11 +264,6 @@
     /** 获取指定状态的所有版本 注：只返回每个助理的最新版本，避免同一助理多个版本同时出现 */
     public List<AgentVersionEntity> getVersionsByStatus(PublishStatus status) {
 
-=======
-    /** 获取指定状态的所有版本 注：只返回每个助理的最新版本，避免同一助理多个版本同时出现 */
-    public List<AgentVersionEntity> getVersionsByStatus(PublishStatus status) {
-
->>>>>>> 5f60935f
         // 直接通过SQL查询每个agentId的最新版本
         return agentVersionRepository.selectLatestVersionsByStatus(status == null ? null : status.getCode());
     }
@@ -283,21 +277,11 @@
         return agent != null;
     }
 
-<<<<<<< HEAD
-    /** 根据 agentIds 获取 agents /** 根据 agentIds 获取 agents */
-=======
     /** 根据 agentIds 获取 agents */
->>>>>>> 5f60935f
     public List<AgentEntity> getAgentsByIds(List<String> agentIds) {
         return agentRepository.selectByIds(agentIds);
     }
 
-<<<<<<< HEAD
-    public AgentEntity getAgentById(String agentId) {
-        return this.getAgentsByIds(Collections.singletonList(agentId)).get(0);
-    }
-
-=======
     /** 根据 agentIds 批量获取 agents (Set版本，用于业务信息映射优化) */
     public List<AgentEntity> getAgentsByIds(Set<String> agentIds) {
         if (agentIds == null || agentIds.isEmpty()) {
@@ -310,7 +294,6 @@
         return this.getAgentsByIds(Collections.singletonList(agentId)).get(0);
     }
 
->>>>>>> 5f60935f
     public AgentEntity getAgentWithPermissionCheck(String agentId, String userId) {
 
         // 检查工作区是否存在

package org.xhy.domain.tool.service;

import com.baomidou.mybatisplus.core.conditions.Wrapper;
import com.baomidou.mybatisplus.core.conditions.query.LambdaQueryWrapper;
import com.baomidou.mybatisplus.core.conditions.update.LambdaUpdateWrapper;
import com.baomidou.mybatisplus.core.toolkit.StringUtils;
import com.baomidou.mybatisplus.core.toolkit.Wrappers;
import com.baomidou.mybatisplus.extension.plugins.pagination.Page;

import org.springframework.stereotype.Service;
import org.xhy.domain.tool.constant.ToolStatus;
import org.xhy.domain.tool.model.ToolEntity;
import org.xhy.domain.tool.model.ToolOperationResult;
import org.xhy.domain.tool.model.ToolVersionEntity;
import org.xhy.domain.tool.model.UserToolEntity;
import org.xhy.domain.tool.repository.ToolRepository;
import org.xhy.domain.tool.repository.ToolVersionRepository;
import org.xhy.domain.tool.repository.UserToolRepository;
import org.xhy.domain.user.repository.UserRepository;
import org.xhy.domain.user.model.UserEntity;
import org.xhy.application.tool.dto.ToolWithUserDTO;
import org.xhy.application.tool.dto.ToolStatisticsDTO;
import org.xhy.application.tool.assembler.ToolAssembler;
import org.xhy.interfaces.dto.tool.request.QueryToolRequest;
import org.xhy.infrastructure.exception.BusinessException;

import java.util.ArrayList;
import java.util.Collection;
import java.util.List;
import java.util.Map;
import java.util.Objects;
import java.util.Set;
import java.util.function.Function;
import java.util.function.Supplier;
import java.util.stream.Collectors;
import java.util.stream.Stream;

/** 工具领域服务 */
@Service
public class ToolDomainService {

    /** 技术验证阶段状态 */
    private static final Set<ToolStatus> TECHNICAL_VALIDATION_STATUSES = Set.of(ToolStatus.WAITING_REVIEW,
            ToolStatus.GITHUB_URL_VALIDATE, ToolStatus.DEPLOYING, ToolStatus.FETCHING_TOOLS);

    /** 审核流程中状态 */
    private static final Set<ToolStatus> IN_REVIEW_PROCESS_STATUSES = Set.of(ToolStatus.WAITING_REVIEW,
            ToolStatus.GITHUB_URL_VALIDATE, ToolStatus.DEPLOYING, ToolStatus.FETCHING_TOOLS, ToolStatus.MANUAL_REVIEW);

    /** 终态状态 */
    private static final Set<ToolStatus> FINAL_STATUSES = Set.of(ToolStatus.APPROVED, ToolStatus.FAILED);

    private final ToolRepository toolRepository;
    private final ToolVersionRepository toolVersionRepository;
    private final UserToolRepository userToolRepository;
    private final UserRepository userRepository;

    public ToolDomainService(ToolRepository toolRepository, ToolVersionRepository toolVersionRepository,
            UserToolRepository userToolRepository, UserRepository userRepository) {
        this.toolRepository = toolRepository;
        this.toolVersionRepository = toolVersionRepository;
        this.userToolRepository = userToolRepository;
        this.userRepository = userRepository;
    }

    /** 创建工具
     *
     * @param toolEntity 工具实体
     * @return 工具操作结果 */
    public ToolOperationResult createTool(ToolEntity toolEntity) {
        // 设置初始状态
        toolEntity.setStatus(ToolStatus.WAITING_REVIEW);

        String mcpServerName = this.getMcpServerName(toolEntity);
        toolEntity.setMcpServerName(mcpServerName);

        // 校验用户创建的工具MCP名称不能重复
        this.validateMcpServerNameUnique(mcpServerName, toolEntity.getUserId(), null);

        // 保存工具
        toolRepository.checkInsert(toolEntity);

        // 返回需要状态转换的结果
        return ToolOperationResult.withTransition(toolEntity);
    }

    public ToolEntity getTool(String toolId, String userId) {
        Wrapper<ToolEntity> wrapper = Wrappers.<ToolEntity>lambdaQuery().eq(ToolEntity::getId, toolId)
                .eq(ToolEntity::getUserId, userId);
        ToolEntity toolEntity = toolRepository.selectOne(wrapper);
        if (toolEntity == null) {
            throw new BusinessException("工具不存在: " + toolId);
        }
        return toolEntity;
    }

    public List<ToolEntity> getUserTools(String userId) {
        LambdaQueryWrapper<ToolEntity> queryWrapper = Wrappers.<ToolEntity>lambdaQuery()
                .eq(ToolEntity::getUserId, userId).orderByDesc(ToolEntity::getUpdatedAt);
        return toolRepository.selectList(queryWrapper);
    }

    public ToolEntity updateApprovedToolStatus(String toolId, ToolStatus status) {

        LambdaUpdateWrapper<ToolEntity> wrapper = Wrappers.<ToolEntity>lambdaUpdate().eq(ToolEntity::getId, toolId)
                .set(ToolEntity::getStatus, status);
        toolRepository.checkedUpdate(wrapper);
        return toolRepository.selectById(toolId);
    }

<<<<<<< HEAD
    public ToolEntity updateTool(ToolEntity toolEntity) {
        // 1. 获取原工具信息并验证
=======
    public ToolOperationResult updateTool(ToolEntity toolEntity) {
        /** 修改 name/description/icon/labels只触发人工审核状态 修改 upload_url/upload_command触发整个状态扭转 */
        // 获取原工具信息
>>>>>>> 42a189ef
        ToolEntity oldTool = toolRepository.selectById(toolEntity.getId());
        validateToolExists(oldTool);

        // 2. 检查是否在审核流程中
        if (IN_REVIEW_PROCESS_STATUSES.contains(oldTool.getStatus())) {
            throw new BusinessException("工具审核中，不允许修改");
        }

<<<<<<< HEAD
        // 3. 判断修改类型
        boolean modifiedTechnicalFields = hasTechnicalFieldsChanged(toolEntity, oldTool);
        boolean modifiedBasicFields = hasBasicFieldsChanged(toolEntity, oldTool);

        if (!modifiedTechnicalFields && !modifiedBasicFields) {
            throw new BusinessException("未检测到任何修改");
        }

        // 4. 根据修改类型设置状态
        if (modifiedTechnicalFields) {
            // 修改了技术字段：重新完整审核
=======
        // 检查是否修改了URL或安装命令
        boolean needStateTransition = false;
        if ((toolEntity.getUploadUrl() != null && !toolEntity.getUploadUrl().equals(oldTool.getUploadUrl()))
                || (toolEntity.getInstallCommand() != null
                        && !toolEntity.getInstallCommand().equals(oldTool.getInstallCommand()))) {
            needStateTransition = true;
            String mcpServerName = this.getMcpServerName(toolEntity);
            toolEntity.setMcpServerName(mcpServerName);

            // 校验更新后的MCP名称不能与用户其他工具重复
            this.validateMcpServerNameUnique(mcpServerName, toolEntity.getUserId(), toolEntity.getId());

>>>>>>> 42a189ef
            toolEntity.setStatus(ToolStatus.WAITING_REVIEW);
            toolEntity.setFailedStepStatus(null);
            toolEntity.setRejectReason(null);
            String mcpServerName = getMcpServerName(toolEntity);
            toolEntity.setMcpServerName(mcpServerName);
        } else {
            // 只修改了基本信息
            handleBasicFieldsModification(toolEntity, oldTool);
        }

        // 5. 更新数据库
        LambdaUpdateWrapper<ToolEntity> wrapper = Wrappers.<ToolEntity>lambdaUpdate()
                .eq(ToolEntity::getId, toolEntity.getId())
                .eq(toolEntity.needCheckUserId(), ToolEntity::getUserId, toolEntity.getUserId());
        toolRepository.update(toolEntity, wrapper);

<<<<<<< HEAD
        // 6. 如果需要状态流转，提交处理
        if (shouldSubmitForProcessing(toolEntity.getStatus())) {
            toolStateService.submitToolForProcessing(toolEntity);
        }

        return toolEntity;
=======
        // 返回操作结果
        return ToolOperationResult.of(toolEntity, needStateTransition);
>>>>>>> 42a189ef
    }

    public void deleteTool(String toolId, String userId) {

        // 删除工具
        Wrapper<ToolEntity> wrapper = Wrappers.<ToolEntity>lambdaQuery().eq(ToolEntity::getId, toolId)
                .eq(ToolEntity::getUserId, userId);

        // 删除当前用户安装的该工具
        Wrapper<UserToolEntity> userToolWrapper = Wrappers.<UserToolEntity>lambdaQuery()
                .eq(UserToolEntity::getToolId, toolId).eq(UserToolEntity::getUserId, userId);

        toolRepository.checkedDelete(wrapper);
        userToolRepository.delete(userToolWrapper);
        // 这里应该删除 mcp community github repo，但是删不干净，索性就不删
        // 用户可以自行修改工具名称，修改后之前的工具名称不记录，因此就算删除，之前的仓库无记录删不了
    }

    public ToolEntity getTool(String toolId) {
        Wrapper<ToolEntity> wrapper = Wrappers.<ToolEntity>lambdaQuery().eq(ToolEntity::getId, toolId);
        ToolEntity toolEntity = toolRepository.selectOne(wrapper);
        if (toolEntity == null) {
            throw new BusinessException("工具不存在: " + toolId);
        }
        return toolEntity;
    }

    public ToolEntity updateFailedToolStatus(String toolId, ToolStatus failedStepStatus, String rejectReason) {
        LambdaUpdateWrapper<ToolEntity> wrapper = Wrappers.<ToolEntity>lambdaUpdate().eq(ToolEntity::getId, toolId)
                .set(ToolEntity::getFailedStepStatus, failedStepStatus).set(ToolEntity::getRejectReason, rejectReason)
                .set(ToolEntity::getStatus, ToolStatus.FAILED);
        toolRepository.checkedUpdate(wrapper);
        return toolRepository.selectById(toolId);
    }

    /** 更新工具实体
     * 
     * @param toolEntity 工具实体
     * @return 更新后的工具实体 */
    public ToolEntity updateToolEntity(ToolEntity toolEntity) {
        if (toolEntity == null || toolEntity.getId() == null) {
            throw new BusinessException("工具实体或工具ID不能为空");
        }
        toolRepository.updateById(toolEntity);
        return toolEntity;
    }

    /** 处理人工审核完成
     *
     * @param tool 工具实体
     * @param approved 审核结果，true表示批准，false表示拒绝
     * @return 返回工具ID，方便调用方进行后续处理 */
    public String manualReviewComplete(ToolEntity tool, boolean approved) {
        if (tool == null) {
            throw new BusinessException("工具不存在");
        }

        String toolId = tool.getId();
        if (tool.getStatus() != ToolStatus.MANUAL_REVIEW) {
            throw new BusinessException("工具ID: " + toolId + " 当前状态不是MANUAL_REVIEW，无法进行人工审核操作");
        }

        if (approved) {
            tool.setStatus(ToolStatus.APPROVED);
            updateToolEntity(tool);
        } else {
            tool.setStatus(ToolStatus.FAILED);
            updateToolEntity(tool);
        }

        return toolId;
    }

    /** 转换工具状态到指定状态
     *
     * @param tool 工具实体
     * @param targetStatus 目标状态 */
    public void transitionToStatus(ToolEntity tool, ToolStatus targetStatus) {
        if (tool == null) {
            throw new BusinessException("工具不存在");
        }

        ToolStatus currentStatus = tool.getStatus();
        if (currentStatus == targetStatus) {
            return; // 状态相同，无需转换
        }

        tool.setStatus(targetStatus);
        updateToolEntity(tool);
    }

    private String getMcpServerName(ToolEntity tool) {
        if (tool == null) {
            return null;
        }
        Map<String, Object> installCommand = tool.getInstallCommand();

        @SuppressWarnings("unchecked")
        Map<String, Object> mcpServers = (Map<String, Object>) installCommand.get("mcpServers");
        if (mcpServers == null || mcpServers.isEmpty()) {
            throw new BusinessException("工具ID: " + tool.getId() + " 安装命令中mcpServers为空。");
        }

        // 获取第一个key作为工具名称
        String toolName = mcpServers.keySet().iterator().next();
        if (toolName == null || toolName.isEmpty()) {
            throw new BusinessException("工具ID: " + tool.getId() + " 无法从安装命令中获取工具名称。");
        }
        return toolName;
    }

    public List<ToolEntity> getByIds(List<String> toolIds) {
        if (toolIds == null || toolIds.isEmpty()) {
            return new ArrayList<>();
        }
        return toolRepository.selectByIds(toolIds);
    }

    /** 分页查询工具列表
     * 
     * @param queryToolRequest 查询条件
     * @return 工具分页数据 */
    public Page<ToolEntity> getTools(QueryToolRequest queryToolRequest) {
        LambdaQueryWrapper<ToolEntity> wrapper = Wrappers.<ToolEntity>lambdaQuery();

        // 关键词搜索：工具名称、描述
        if (queryToolRequest.getKeyword() != null && !queryToolRequest.getKeyword().trim().isEmpty()) {
            String keyword = queryToolRequest.getKeyword().trim();
            wrapper.and(w -> w.like(ToolEntity::getName, keyword).or().like(ToolEntity::getDescription, keyword));
        }

        // 兼容原有字段
        if (queryToolRequest.getToolName() != null && !queryToolRequest.getToolName().trim().isEmpty()) {
            wrapper.like(ToolEntity::getName, queryToolRequest.getToolName().trim());
        }

        // 状态筛选
        if (queryToolRequest.getStatus() != null) {
            wrapper.eq(ToolEntity::getStatus, queryToolRequest.getStatus());
        }

        // 是否官方工具筛选
        if (queryToolRequest.getIsOffice() != null) {
            wrapper.eq(ToolEntity::getIsOffice, queryToolRequest.getIsOffice());
        }

        // 按创建时间倒序排列
        wrapper.orderByDesc(ToolEntity::getCreatedAt);

        // 分页查询
        long current = queryToolRequest.getPage() != null ? queryToolRequest.getPage().longValue() : 1L;
        long size = queryToolRequest.getPageSize() != null ? queryToolRequest.getPageSize().longValue() : 15L;
        Page<ToolEntity> page = new Page<>(current, size);
        return toolRepository.selectPage(page, wrapper);
    }

    /** 获取带用户信息的工具分页数据
     * 
     * @param toolPage 工具分页数据
     * @return 包含用户信息的工具分页数据 */
    public Page<ToolWithUserDTO> getToolsWithUserInfo(Page<ToolEntity> toolPage) {
        if (toolPage.getRecords().isEmpty()) {
            Page<ToolWithUserDTO> result = new Page<>();
            result.setCurrent(toolPage.getCurrent());
            result.setSize(toolPage.getSize());
            result.setTotal(toolPage.getTotal());
            result.setRecords(new ArrayList<>());
            return result;
        }

        // 获取所有用户ID
        List<String> userIds = toolPage.getRecords().stream().map(ToolEntity::getUserId).distinct()
                .collect(Collectors.toList());

        // 批量查询用户信息
        List<UserEntity> users = userRepository.selectBatchIds(userIds);
        Map<String, UserEntity> userMap = users.stream()
                .collect(Collectors.toMap(UserEntity::getId, Function.identity()));

        // 组装结果
        List<ToolWithUserDTO> records = toolPage.getRecords().stream()
                .map(tool -> ToolAssembler.toToolWithUserDTO(tool, userMap.get(tool.getUserId())))
                .collect(Collectors.toList());

        Page<ToolWithUserDTO> result = new Page<>();
        result.setCurrent(toolPage.getCurrent());
        result.setSize(toolPage.getSize());
        result.setTotal(toolPage.getTotal());
        result.setRecords(records);
        return result;
    }

    /** 获取工具统计信息 */
    public ToolStatisticsDTO getToolStatistics() {
        ToolStatisticsDTO statistics = new ToolStatisticsDTO();

        // 总工具数量
        long totalTools = toolRepository.selectCount(null);
        statistics.setTotalTools(totalTools);

        // 待审核工具数量（WAITING_REVIEW状态）
        LambdaQueryWrapper<ToolEntity> pendingWrapper = Wrappers.<ToolEntity>lambdaQuery().eq(ToolEntity::getStatus,
                ToolStatus.WAITING_REVIEW);
        long pendingReviewTools = toolRepository.selectCount(pendingWrapper);
        statistics.setPendingReviewTools(pendingReviewTools);

        // 人工审核工具数量（MANUAL_REVIEW状态）
        LambdaQueryWrapper<ToolEntity> manualWrapper = Wrappers.<ToolEntity>lambdaQuery().eq(ToolEntity::getStatus,
                ToolStatus.MANUAL_REVIEW);
        long manualReviewTools = toolRepository.selectCount(manualWrapper);
        statistics.setManualReviewTools(manualReviewTools);

        // 已通过工具数量（APPROVED状态）
        LambdaQueryWrapper<ToolEntity> approvedWrapper = Wrappers.<ToolEntity>lambdaQuery().eq(ToolEntity::getStatus,
                ToolStatus.APPROVED);
        long approvedTools = toolRepository.selectCount(approvedWrapper);
        statistics.setApprovedTools(approvedTools);

        // 审核失败工具数量（FAILED状态）
        LambdaQueryWrapper<ToolEntity> failedWrapper = Wrappers.<ToolEntity>lambdaQuery().eq(ToolEntity::getStatus,
                ToolStatus.FAILED);
        long failedTools = toolRepository.selectCount(failedWrapper);
        statistics.setFailedTools(failedTools);

        // 官方工具数量
        LambdaQueryWrapper<ToolEntity> officialWrapper = Wrappers.<ToolEntity>lambdaQuery().eq(ToolEntity::getIsOffice,
                true);
        long officialTools = toolRepository.selectCount(officialWrapper);
        statistics.setOfficialTools(officialTools);

        return statistics;
    }

<<<<<<< HEAD
    /** 检查是否修改了关键技术字段
     * 
     * @param newTool 新工具信息
     * @param oldTool 原工具信息
     * @return 是否修改了技术字段 */
    private boolean hasTechnicalFieldsChanged(ToolEntity newTool, ToolEntity oldTool) {
        return Stream
                .<Supplier<Boolean>>of(() -> !Objects.equals(newTool.getUploadUrl(), oldTool.getUploadUrl()),
                        () -> !Objects.equals(newTool.getInstallCommand(), oldTool.getInstallCommand()),
                        () -> !Objects.equals(newTool.getToolType(), oldTool.getToolType()),
                        () -> !Objects.equals(newTool.getUploadType(), oldTool.getUploadType()))
                .anyMatch(Supplier::get);
    }

    /** 检查是否修改了基本信息字段
     * 
     * @param newTool 新工具信息
     * @param oldTool 原工具信息
     * @return 是否修改了基本信息字段 */
    private boolean hasBasicFieldsChanged(ToolEntity newTool, ToolEntity oldTool) {
        return Stream.<Supplier<Boolean>>of(() -> !Objects.equals(newTool.getName(), oldTool.getName()),
                () -> !Objects.equals(newTool.getDescription(), oldTool.getDescription()),
                () -> !Objects.equals(newTool.getIcon(), oldTool.getIcon()),
                () -> !Objects.equals(newTool.getSubtitle(), oldTool.getSubtitle()),
                () -> !Objects.equals(newTool.getLabels(), oldTool.getLabels())).anyMatch(Supplier::get);
    }

    /** 处理基本信息字段修改的状态设置
     * 
     * @param toolEntity 要更新的工具实体
     * @param oldTool 原工具信息 */
    private void handleBasicFieldsModification(ToolEntity toolEntity, ToolEntity oldTool) {
        if (oldTool.getStatus() == ToolStatus.APPROVED) {
            // 已通过的工具修改基本信息：只需人工审核
            toolEntity.setStatus(ToolStatus.MANUAL_REVIEW);
        } else if (oldTool.getStatus() == ToolStatus.FAILED) {
            if (TECHNICAL_VALIDATION_STATUSES.contains(oldTool.getFailedStepStatus())) {
                // 技术验证失败：从失败步骤重新开始
                toolEntity.setStatus(oldTool.getFailedStepStatus());
                // 保留失败信息
                toolEntity.setFailedStepStatus(oldTool.getFailedStepStatus());
                toolEntity.setRejectReason(oldTool.getRejectReason());
            } else {
                // 人工审核失败：可以直接人工审核
                toolEntity.setStatus(ToolStatus.MANUAL_REVIEW);
                toolEntity.setFailedStepStatus(null);
                toolEntity.setRejectReason(null);
            }
        }
    }

    /** 判断是否需要提交状态流转处理
     * 
     * @param status 当前状态
     * @return 是否需要提交处理 */
    private boolean shouldSubmitForProcessing(ToolStatus status) {
        return status == ToolStatus.WAITING_REVIEW || TECHNICAL_VALIDATION_STATUSES.contains(status);
    }

    /** 验证工具是否存在
     * 
     * @param tool 工具实体
     * @throws BusinessException 工具不存在时抛出 */
    private void validateToolExists(ToolEntity tool) {
        if (tool == null) {
            throw new BusinessException("工具不存在");
=======
    /** 仅更新工具全局状态，不触发审核流程
     * 
     * @param toolId 工具ID
     * @param isGlobal 是否为全局工具 */
    public void updateToolGlobalStatus(String toolId, Boolean isGlobal) {
        // 1. 更新主工具表
        LambdaUpdateWrapper<ToolEntity> toolWrapper = Wrappers.<ToolEntity>lambdaUpdate().eq(ToolEntity::getId, toolId)
                .set(ToolEntity::getIsGlobal, isGlobal);
        toolRepository.checkedUpdate(toolWrapper);

        // 2. 同步更新所有已安装的user_tools记录
        LambdaUpdateWrapper<UserToolEntity> userToolWrapper = Wrappers.<UserToolEntity>lambdaUpdate()
                .eq(UserToolEntity::getToolId, toolId).set(UserToolEntity::getIsGlobal, isGlobal);
        userToolRepository.update(null, userToolWrapper);
    }

    /** 根据MCP服务器名称获取用户已安装的工具
     * 
     * @param serverName MCP服务器名称
     * @param userId 用户ID
     * @return 用户已安装的工具实体，如果不存在返回null */
    public UserToolEntity getUserInstalledToolByServerName(String serverName, String userId) {
        if (serverName == null || serverName.trim().isEmpty()) {
            return null;
        }

        LambdaQueryWrapper<UserToolEntity> wrapper = Wrappers.<UserToolEntity>lambdaQuery()
                .eq(UserToolEntity::getMcpServerName, serverName).eq(UserToolEntity::getUserId, userId);

        return userToolRepository.selectList(wrapper).get(0);
    }

    /** 根据MCP服务器名称获取用户已安装的工具对应的原始工具
     * 
     * @param serverName MCP服务器名称
     * @param userId 用户ID
     * @return 工具实体，如果不存在返回null */
    public ToolEntity getToolByServerNameForUsage(String serverName, String userId) {
        if (serverName == null || serverName.trim().isEmpty()) {
            return null;
        }

        // 查询用户是否安装了该工具
        UserToolEntity userTool = getUserInstalledToolByServerName(serverName, userId);
        if (userTool != null) {
            // 返回对应的原始工具信息
            return toolRepository.selectById(userTool.getToolId());
        }

        return null;
    }

    /** 校验用户MCP服务器名称唯一性
     * 
     * @param mcpServerName MCP服务器名称
     * @param userId 用户ID
     * @param excludeToolId 排除的工具ID（更新时使用） */
    private void validateMcpServerNameUnique(String mcpServerName, String userId, String excludeToolId) {
        // 检查用户已安装工具中是否已存在此名称
        LambdaQueryWrapper<UserToolEntity> userToolWrapper = Wrappers.<UserToolEntity>lambdaQuery()
                .eq(UserToolEntity::getMcpServerName, mcpServerName).eq(UserToolEntity::getUserId, userId);

        // 如果是工具更新，需要排除来自同一工具的安装记录
        if (excludeToolId != null) {
            userToolWrapper.ne(UserToolEntity::getToolId, excludeToolId);
        }

        long userToolCount = userToolRepository.selectCount(userToolWrapper);
        if (userToolCount > 0) {
            throw new BusinessException("MCP服务器名称 '" + mcpServerName + "' 与已安装工具冲突，请使用其他名称");
>>>>>>> 42a189ef
        }
    }
}<|MERGE_RESOLUTION|>--- conflicted
+++ resolved
@@ -28,27 +28,12 @@
 import java.util.Collection;
 import java.util.List;
 import java.util.Map;
-import java.util.Objects;
-import java.util.Set;
 import java.util.function.Function;
-import java.util.function.Supplier;
 import java.util.stream.Collectors;
-import java.util.stream.Stream;
 
 /** 工具领域服务 */
 @Service
 public class ToolDomainService {
-
-    /** 技术验证阶段状态 */
-    private static final Set<ToolStatus> TECHNICAL_VALIDATION_STATUSES = Set.of(ToolStatus.WAITING_REVIEW,
-            ToolStatus.GITHUB_URL_VALIDATE, ToolStatus.DEPLOYING, ToolStatus.FETCHING_TOOLS);
-
-    /** 审核流程中状态 */
-    private static final Set<ToolStatus> IN_REVIEW_PROCESS_STATUSES = Set.of(ToolStatus.WAITING_REVIEW,
-            ToolStatus.GITHUB_URL_VALIDATE, ToolStatus.DEPLOYING, ToolStatus.FETCHING_TOOLS, ToolStatus.MANUAL_REVIEW);
-
-    /** 终态状态 */
-    private static final Set<ToolStatus> FINAL_STATUSES = Set.of(ToolStatus.APPROVED, ToolStatus.FAILED);
 
     private final ToolRepository toolRepository;
     private final ToolVersionRepository toolVersionRepository;
@@ -108,35 +93,14 @@
         return toolRepository.selectById(toolId);
     }
 
-<<<<<<< HEAD
-    public ToolEntity updateTool(ToolEntity toolEntity) {
-        // 1. 获取原工具信息并验证
-=======
     public ToolOperationResult updateTool(ToolEntity toolEntity) {
         /** 修改 name/description/icon/labels只触发人工审核状态 修改 upload_url/upload_command触发整个状态扭转 */
         // 获取原工具信息
->>>>>>> 42a189ef
         ToolEntity oldTool = toolRepository.selectById(toolEntity.getId());
-        validateToolExists(oldTool);
-
-        // 2. 检查是否在审核流程中
-        if (IN_REVIEW_PROCESS_STATUSES.contains(oldTool.getStatus())) {
-            throw new BusinessException("工具审核中，不允许修改");
-        }
-
-<<<<<<< HEAD
-        // 3. 判断修改类型
-        boolean modifiedTechnicalFields = hasTechnicalFieldsChanged(toolEntity, oldTool);
-        boolean modifiedBasicFields = hasBasicFieldsChanged(toolEntity, oldTool);
-
-        if (!modifiedTechnicalFields && !modifiedBasicFields) {
-            throw new BusinessException("未检测到任何修改");
-        }
-
-        // 4. 根据修改类型设置状态
-        if (modifiedTechnicalFields) {
-            // 修改了技术字段：重新完整审核
-=======
+        if (oldTool == null) {
+            throw new BusinessException("工具不存在: " + toolEntity.getId());
+        }
+
         // 检查是否修改了URL或安装命令
         boolean needStateTransition = false;
         if ((toolEntity.getUploadUrl() != null && !toolEntity.getUploadUrl().equals(oldTool.getUploadUrl()))
@@ -149,34 +113,20 @@
             // 校验更新后的MCP名称不能与用户其他工具重复
             this.validateMcpServerNameUnique(mcpServerName, toolEntity.getUserId(), toolEntity.getId());
 
->>>>>>> 42a189ef
             toolEntity.setStatus(ToolStatus.WAITING_REVIEW);
-            toolEntity.setFailedStepStatus(null);
-            toolEntity.setRejectReason(null);
-            String mcpServerName = getMcpServerName(toolEntity);
-            toolEntity.setMcpServerName(mcpServerName);
         } else {
-            // 只修改了基本信息
-            handleBasicFieldsModification(toolEntity, oldTool);
-        }
-
-        // 5. 更新数据库
+            // 只修改了信息，设置为人工审核状态
+            toolEntity.setStatus(ToolStatus.MANUAL_REVIEW);
+        }
+
+        // 更新工具
         LambdaUpdateWrapper<ToolEntity> wrapper = Wrappers.<ToolEntity>lambdaUpdate()
                 .eq(ToolEntity::getId, toolEntity.getId())
                 .eq(toolEntity.needCheckUserId(), ToolEntity::getUserId, toolEntity.getUserId());
         toolRepository.update(toolEntity, wrapper);
 
-<<<<<<< HEAD
-        // 6. 如果需要状态流转，提交处理
-        if (shouldSubmitForProcessing(toolEntity.getStatus())) {
-            toolStateService.submitToolForProcessing(toolEntity);
-        }
-
-        return toolEntity;
-=======
         // 返回操作结果
         return ToolOperationResult.of(toolEntity, needStateTransition);
->>>>>>> 42a189ef
     }
 
     public void deleteTool(String toolId, String userId) {
@@ -213,7 +163,7 @@
     }
 
     /** 更新工具实体
-     * 
+     *
      * @param toolEntity 工具实体
      * @return 更新后的工具实体 */
     public ToolEntity updateToolEntity(ToolEntity toolEntity) {
@@ -410,76 +360,8 @@
         return statistics;
     }
 
-<<<<<<< HEAD
-    /** 检查是否修改了关键技术字段
-     * 
-     * @param newTool 新工具信息
-     * @param oldTool 原工具信息
-     * @return 是否修改了技术字段 */
-    private boolean hasTechnicalFieldsChanged(ToolEntity newTool, ToolEntity oldTool) {
-        return Stream
-                .<Supplier<Boolean>>of(() -> !Objects.equals(newTool.getUploadUrl(), oldTool.getUploadUrl()),
-                        () -> !Objects.equals(newTool.getInstallCommand(), oldTool.getInstallCommand()),
-                        () -> !Objects.equals(newTool.getToolType(), oldTool.getToolType()),
-                        () -> !Objects.equals(newTool.getUploadType(), oldTool.getUploadType()))
-                .anyMatch(Supplier::get);
-    }
-
-    /** 检查是否修改了基本信息字段
-     * 
-     * @param newTool 新工具信息
-     * @param oldTool 原工具信息
-     * @return 是否修改了基本信息字段 */
-    private boolean hasBasicFieldsChanged(ToolEntity newTool, ToolEntity oldTool) {
-        return Stream.<Supplier<Boolean>>of(() -> !Objects.equals(newTool.getName(), oldTool.getName()),
-                () -> !Objects.equals(newTool.getDescription(), oldTool.getDescription()),
-                () -> !Objects.equals(newTool.getIcon(), oldTool.getIcon()),
-                () -> !Objects.equals(newTool.getSubtitle(), oldTool.getSubtitle()),
-                () -> !Objects.equals(newTool.getLabels(), oldTool.getLabels())).anyMatch(Supplier::get);
-    }
-
-    /** 处理基本信息字段修改的状态设置
-     * 
-     * @param toolEntity 要更新的工具实体
-     * @param oldTool 原工具信息 */
-    private void handleBasicFieldsModification(ToolEntity toolEntity, ToolEntity oldTool) {
-        if (oldTool.getStatus() == ToolStatus.APPROVED) {
-            // 已通过的工具修改基本信息：只需人工审核
-            toolEntity.setStatus(ToolStatus.MANUAL_REVIEW);
-        } else if (oldTool.getStatus() == ToolStatus.FAILED) {
-            if (TECHNICAL_VALIDATION_STATUSES.contains(oldTool.getFailedStepStatus())) {
-                // 技术验证失败：从失败步骤重新开始
-                toolEntity.setStatus(oldTool.getFailedStepStatus());
-                // 保留失败信息
-                toolEntity.setFailedStepStatus(oldTool.getFailedStepStatus());
-                toolEntity.setRejectReason(oldTool.getRejectReason());
-            } else {
-                // 人工审核失败：可以直接人工审核
-                toolEntity.setStatus(ToolStatus.MANUAL_REVIEW);
-                toolEntity.setFailedStepStatus(null);
-                toolEntity.setRejectReason(null);
-            }
-        }
-    }
-
-    /** 判断是否需要提交状态流转处理
-     * 
-     * @param status 当前状态
-     * @return 是否需要提交处理 */
-    private boolean shouldSubmitForProcessing(ToolStatus status) {
-        return status == ToolStatus.WAITING_REVIEW || TECHNICAL_VALIDATION_STATUSES.contains(status);
-    }
-
-    /** 验证工具是否存在
-     * 
-     * @param tool 工具实体
-     * @throws BusinessException 工具不存在时抛出 */
-    private void validateToolExists(ToolEntity tool) {
-        if (tool == null) {
-            throw new BusinessException("工具不存在");
-=======
     /** 仅更新工具全局状态，不触发审核流程
-     * 
+     *
      * @param toolId 工具ID
      * @param isGlobal 是否为全局工具 */
     public void updateToolGlobalStatus(String toolId, Boolean isGlobal) {
@@ -495,7 +377,7 @@
     }
 
     /** 根据MCP服务器名称获取用户已安装的工具
-     * 
+     *
      * @param serverName MCP服务器名称
      * @param userId 用户ID
      * @return 用户已安装的工具实体，如果不存在返回null */
@@ -511,7 +393,7 @@
     }
 
     /** 根据MCP服务器名称获取用户已安装的工具对应的原始工具
-     * 
+     *
      * @param serverName MCP服务器名称
      * @param userId 用户ID
      * @return 工具实体，如果不存在返回null */
@@ -531,7 +413,7 @@
     }
 
     /** 校验用户MCP服务器名称唯一性
-     * 
+     *
      * @param mcpServerName MCP服务器名称
      * @param userId 用户ID
      * @param excludeToolId 排除的工具ID（更新时使用） */
@@ -548,7 +430,6 @@
         long userToolCount = userToolRepository.selectCount(userToolWrapper);
         if (userToolCount > 0) {
             throw new BusinessException("MCP服务器名称 '" + mcpServerName + "' 与已安装工具冲突，请使用其他名称");
->>>>>>> 42a189ef
         }
     }
 }
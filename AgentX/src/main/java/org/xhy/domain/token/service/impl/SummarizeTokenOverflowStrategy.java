package org.xhy.domain.token.service.impl;

import dev.langchain4j.data.message.*;
import dev.langchain4j.model.chat.ChatModel;
import dev.langchain4j.model.chat.response.ChatResponse;
import org.xhy.domain.token.model.TokenMessage;
import org.xhy.domain.token.model.TokenProcessResult;
import org.xhy.domain.token.model.config.TokenOverflowConfig;
import org.xhy.domain.shared.enums.TokenOverflowStrategyEnum;
import org.xhy.domain.token.service.TokenOverflowStrategy;
import org.xhy.infrastructure.llm.LLMProviderService;
import org.xhy.infrastructure.llm.config.ProviderConfig;

import java.time.LocalDateTime;
import java.util.*;
import java.util.stream.Collectors;

/** 摘要策略Token超限处理实现 将超出阈值的早期消息生成摘要，保留摘要和最新消息 */
public class SummarizeTokenOverflowStrategy implements TokenOverflowStrategy {

    /** 摘要消息的特殊角色标识 */
    private static final String SUMMARY_ROLE = "summary";

    /** 策略配置 */
    private final TokenOverflowConfig config;

    /** 需要进行摘要的消息 */
    private List<TokenMessage> messagesToSummarize;

    /** 生成的摘要消息对象 */
    private TokenMessage summaryMessage;

    /** 构造函数
     * 
     * @param config 策略配置 */
    public SummarizeTokenOverflowStrategy(TokenOverflowConfig config) {
        this.config = config;
        this.messagesToSummarize = new ArrayList<>();
        this.summaryMessage = null;
    }

    /** 处理消息列表，应用摘要策略 将超过阈值的早期消息替换为一个摘要消息
     * 
     * @param messages 待处理的消息列表
     * @return 处理后的消息列表（包含摘要消息+保留的消息） */
    @Override
    public TokenProcessResult process(List<TokenMessage> messages, TokenOverflowConfig tokenOverflowConfig) {
        if (!needsProcessing(messages)) {
            TokenProcessResult result = new TokenProcessResult();
            result.setRetainedMessages(messages);
            result.setStrategyName(getName());
            result.setProcessed(false);
            result.setTotalTokens(calculateTotalTokens(messages));
            return result;
        }

        // 按时间排序
        List<TokenMessage> sortedMessages = new ArrayList<>(messages);
        Collections.sort(sortedMessages, Comparator.comparing(TokenMessage::getCreatedAt));

        // 获取需要保留的消息数量
        int threshold = config.getSummaryThreshold();

        // 分割消息：需要摘要的消息和保留的消息
        messagesToSummarize = sortedMessages.subList(0, sortedMessages.size() - threshold);
        List<TokenMessage> retainedMessages = new ArrayList<>(
                sortedMessages.subList(sortedMessages.size() - threshold, sortedMessages.size()));

        // 生成摘要消息
        String summary = generateSummary(messagesToSummarize, tokenOverflowConfig);
<<<<<<< HEAD
        summaryMessage = createSummaryMessage(summary);

        // 将摘要消息添加到保留消息列表的开头
        retainedMessages.add(0, summaryMessage);
=======
        // summaryMessage = createSummaryMessage(summary);
        //
        // // 将摘要消息添加到保留消息列表的开头
        // retainedMessages.add(0, summaryMessage);
>>>>>>> 5f60935f

        // 创建结果对象
        TokenProcessResult result = new TokenProcessResult();
        result.setRetainedMessages(retainedMessages);
        result.setSummary(summary);
        result.setStrategyName(getName());
        result.setProcessed(true);
        result.setTotalTokens(calculateTotalTokens(retainedMessages));

        return result;
    }

    /** 创建表示摘要的TokenMessage对象
     * 
     * @param summary 摘要内容
     * @return 摘要消息对象 */
    private TokenMessage createSummaryMessage(String summary) {
        TokenMessage message = new TokenMessage();
        message.setId(UUID.randomUUID().toString());
        message.setRole(SUMMARY_ROLE);
        message.setContent(summary);
        message.setTokenCount(100); // TODO: 计算实际token数
        message.setCreatedAt(LocalDateTime.now());
        return message;
    }

    /** 获取策略名称
     * 
     * @return 策略名称 */
    @Override
    public String getName() {
        return TokenOverflowStrategyEnum.SUMMARIZE.name();
    }

    /** 判断是否需要进行Token超限处理
     * 
     * @param messages 待处理的消息列表
     * @return 是否需要处理 */
    @Override
    public boolean needsProcessing(List<TokenMessage> messages) {
        if (messages == null || messages.isEmpty()) {
            return false;
        }

        return messages.size() > config.getSummaryThreshold();
    }

    /** 获取需要摘要的消息列表（按时间排序） 这是应用层应该使用的方法，用于获取需要进行摘要处理的消息对象
     * 
     * @return 需要摘要的消息列表（按时间从旧到新排序） */
    public List<TokenMessage> getMessagesToSummarize() {
        return messagesToSummarize;
    }

    /** 生成摘要内容 */
    private String generateSummary(List<TokenMessage> messages, TokenOverflowConfig tokenOverflowConfig) {

        ProviderConfig providerConfig = tokenOverflowConfig.getProviderConfig();

        // 使用当前服务商调用大模型
        ChatModel chatLanguageModel = LLMProviderService.getStrand(providerConfig.getProtocol(), providerConfig);
        SystemMessage systemMessage = new SystemMessage("你是一个专业的对话摘要生成器，请严格按照以下要求工作：\n"
                + "1. 只基于提供的对话内容生成客观摘要，不得添加任何原对话中没有的信息\n" + "2. 特别关注：用户问题、回答中的关键信息、重要事实\n" + "3. 去除所有寒暄、表情符号和情感表达\n"
                + "4. 使用简洁的第三人称陈述句\n" + "5. 保持时间顺序和逻辑关系\n" + "6. 示例格式：[用户]问... [AI]回答...\n" + "禁止使用任何表情符号或拟人化表达");
        List<Content> contents = messages.stream().map(message -> new TextContent(message.getContent()))
                .collect(Collectors.toList());
        UserMessage userMessage = new UserMessage(contents);
        ChatResponse chatResponse = chatLanguageModel.chat(Arrays.asList(systemMessage, userMessage));
        return chatResponse.aiMessage().text();
    }

    /** 计算消息列表的总token数 */
    private int calculateTotalTokens(List<TokenMessage> messages) {
        return messages.stream().mapToInt(m -> m.getTokenCount() != null ? m.getTokenCount() : 0).sum();
    }

    /** 获取生成的摘要消息对象
     * 
     * @return 摘要消息对象 */
    public TokenMessage getSummaryMessage() {
        return summaryMessage;
    }
}<|MERGE_RESOLUTION|>--- conflicted
+++ resolved
@@ -68,17 +68,10 @@
 
         // 生成摘要消息
         String summary = generateSummary(messagesToSummarize, tokenOverflowConfig);
-<<<<<<< HEAD
-        summaryMessage = createSummaryMessage(summary);
-
-        // 将摘要消息添加到保留消息列表的开头
-        retainedMessages.add(0, summaryMessage);
-=======
         // summaryMessage = createSummaryMessage(summary);
         //
         // // 将摘要消息添加到保留消息列表的开头
         // retainedMessages.add(0, summaryMessage);
->>>>>>> 5f60935f
 
         // 创建结果对象
         TokenProcessResult result = new TokenProcessResult();

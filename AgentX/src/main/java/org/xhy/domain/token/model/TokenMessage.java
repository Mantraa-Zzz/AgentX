package org.xhy.domain.token.model;

import java.time.LocalDateTime;
import java.time.ZoneOffset;

/** Token领域的消息模型 只包含Token计算所需的必要信息 */
public class TokenMessage {

    /** 消息ID */
    private String id;

    /** 消息内容 */
    private String content;

    /** 消息角色 */
    private String role;

    /** 消息Token数量 */
    private Integer tokenCount;

<<<<<<< HEAD
=======
    /** 消息本体Token数量 */
    private Integer bodyTokenCount;

>>>>>>> 5f60935f
    /** 创建时间 */
    private LocalDateTime createdAt;

    /** 默认构造函数 */
    public TokenMessage() {
        this.createdAt = LocalDateTime.now();
    }

    /** 带参数的构造函数 */
    public TokenMessage(String id, String content, String role, Integer tokenCount) {
        this.id = id;
        this.content = content;
        this.role = role;
        this.tokenCount = tokenCount;
        this.createdAt = LocalDateTime.now();
    }

    /** 完整参数的构造函数 */
    public TokenMessage(String id, String content, String role, Integer tokenCount, LocalDateTime createdAt) {
        this.id = id;
        this.content = content;
        this.role = role;
        this.tokenCount = tokenCount;
        this.createdAt = createdAt != null ? createdAt : LocalDateTime.now();
    }

    /** 添加带有content和role参数的构造函数 */
    public TokenMessage(String content, String role) {
        this.content = content;
        this.role = role;
        this.createdAt = LocalDateTime.now();
    }

    // Getter和Setter

    public String getId() {
        return id;
    }

    public void setId(String id) {
        this.id = id;
    }

    public String getContent() {
        return content;
    }

    public void setContent(String content) {
        this.content = content;
    }

    public String getRole() {
        return role;
    }

    public void setRole(String role) {
        this.role = role;
    }

    public Integer getTokenCount() {
        return tokenCount;
    }

    public void setTokenCount(Integer tokenCount) {
        this.tokenCount = tokenCount;
    }

    public LocalDateTime getCreatedAt() {
        return createdAt;
    }

    public void setCreatedAt(LocalDateTime createdAt) {
        this.createdAt = createdAt;
    }

    public long getCreatedAtMillis() {
        return createdAt.toInstant(ZoneOffset.UTC).toEpochMilli();
    }

    public void setCreatedAtMillis(long createdAtMillis) {
        this.createdAt = LocalDateTime.ofInstant(java.time.Instant.ofEpochMilli(createdAtMillis), ZoneOffset.UTC);
<<<<<<< HEAD
=======
    }

    public Integer getBodyTokenCount() {
        return bodyTokenCount;
    }

    public void setBodyTokenCount(Integer bodyTokenCount) {
        this.bodyTokenCount = bodyTokenCount;
>>>>>>> 5f60935f
    }
}<|MERGE_RESOLUTION|>--- conflicted
+++ resolved
@@ -18,12 +18,9 @@
     /** 消息Token数量 */
     private Integer tokenCount;
 
-<<<<<<< HEAD
-=======
     /** 消息本体Token数量 */
     private Integer bodyTokenCount;
 
->>>>>>> 5f60935f
     /** 创建时间 */
     private LocalDateTime createdAt;
 
@@ -105,8 +102,6 @@
 
     public void setCreatedAtMillis(long createdAtMillis) {
         this.createdAt = LocalDateTime.ofInstant(java.time.Instant.ofEpochMilli(createdAtMillis), ZoneOffset.UTC);
-<<<<<<< HEAD
-=======
     }
 
     public Integer getBodyTokenCount() {
@@ -115,6 +110,5 @@
 
     public void setBodyTokenCount(Integer bodyTokenCount) {
         this.bodyTokenCount = bodyTokenCount;
->>>>>>> 5f60935f
     }
 }
--- conflicted
+++ resolved
@@ -3,10 +3,7 @@
 import com.baomidou.mybatisplus.annotation.*;
 import org.xhy.domain.conversation.constant.MessageType;
 import org.xhy.domain.conversation.constant.Role;
-<<<<<<< HEAD
-=======
 import org.xhy.infrastructure.converter.ListConverter;
->>>>>>> e276a7aa
 import org.xhy.infrastructure.converter.MessageTypeConverter;
 import org.xhy.infrastructure.converter.RoleConverter;
 import org.xhy.infrastructure.entity.BaseEntity;
@@ -35,25 +32,12 @@
     @TableField("content")
     private String content;
 
-<<<<<<< HEAD
-    /**
-     * 消息类型
-     */
-    @TableField(value = "message_type", typeHandler = MessageTypeConverter.class)
-    private MessageType messageType = MessageType.TEXT;
-
-    /**
-     * 创建时间
-     */
-    @TableField(value = "created_at",fill = FieldFill.INSERT)
-=======
     /** 消息类型 */
     @TableField(value = "message_type", typeHandler = MessageTypeConverter.class)
     private MessageType messageType = MessageType.TEXT;
 
     /** 创建时间 */
     @TableField(value = "created_at", fill = FieldFill.INSERT)
->>>>>>> e276a7aa
     private LocalDateTime createdAt;
 
     /** Token数量 */

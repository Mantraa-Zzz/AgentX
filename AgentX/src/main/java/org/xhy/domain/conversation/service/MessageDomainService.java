--- conflicted
+++ resolved
@@ -25,18 +25,9 @@
         return messageRepository.selectByIds(ids);
     }
 
-<<<<<<< HEAD
-
-    /**
-     * 保存消息并且更新消息到上下文
-     */
-    public void saveMessageAndUpdateContext(List<MessageEntity> messageEntities, ContextEntity contextEntity){
-        if (messageEntities == null || messageEntities.isEmpty()){
-=======
     /** 保存消息并且更新消息到上下文 */
     public void saveMessageAndUpdateContext(List<MessageEntity> messageEntities, ContextEntity contextEntity) {
         if (messageEntities == null || messageEntities.isEmpty()) {
->>>>>>> e276a7aa
             return;
         }
         for (MessageEntity messageEntity : messageEntities) {
@@ -47,16 +38,6 @@
         contextRepository.insertOrUpdate(contextEntity);
     }
 
-<<<<<<< HEAD
-    /**
-     * 保存消息
-     */
-    public void saveMessage(List<MessageEntity> messageEntities){
-        messageRepository.insert(messageEntities);
-
-    }
-
-=======
     /** 保存消息 */
     public void saveMessage(List<MessageEntity> messageEntities) {
         messageRepository.insert(messageEntities);
@@ -70,5 +51,4 @@
         return messageRepository
                 .selectCount(Wrappers.<MessageEntity>lambdaQuery().eq(MessageEntity::getSessionId, sessionId)) <= 3;
     }
->>>>>>> e276a7aa
 }
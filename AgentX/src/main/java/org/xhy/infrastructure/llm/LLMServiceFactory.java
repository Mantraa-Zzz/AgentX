package org.xhy.infrastructure.llm;

<<<<<<< HEAD
import dev.langchain4j.model.chat.ChatLanguageModel;
import dev.langchain4j.model.chat.StreamingChatLanguageModel;
=======
import dev.langchain4j.model.chat.ChatModel;
import dev.langchain4j.model.chat.StreamingChatModel;
>>>>>>> 45fcc11e
import org.springframework.stereotype.Component;
import org.xhy.domain.llm.model.ModelEntity;
import org.xhy.domain.llm.model.ProviderEntity;
import org.xhy.infrastructure.llm.config.ProviderConfig;

/** LLM服务工厂，用于创建LLM客户端 */
@Component
public class LLMServiceFactory {

    /** 获取流式LLM客户端
     * 
     * @param provider 服务商实体
     * @param model 模型实体
     * @return 流式聊天语言模型 */
    public StreamingChatModel getStreamingClient(ProviderEntity provider, ModelEntity model) {
        org.xhy.domain.llm.model.config.ProviderConfig config = provider.getConfig();

        ProviderConfig providerConfig = new ProviderConfig(config.getApiKey(), config.getBaseUrl(),
                model.getModelEndpoint(), provider.getProtocol());

        return LLMProviderService.getStream(provider.getProtocol(), providerConfig);
    }

<<<<<<< HEAD
    /**
     * 获取标准LLM客户端
     *
     * @param provider 服务商实体
     * @param model 模型实体
     * @return 流式聊天语言模型
     */
    public ChatLanguageModel getStrandClient(ProviderEntity provider, ModelEntity model) {
        org.xhy.domain.llm.model.config.ProviderConfig config = provider.getConfig();

        ProviderConfig providerConfig = new ProviderConfig(
                config.getApiKey(),
                config.getBaseUrl(),
                model.getModelId(),
                provider.getProtocol());

        return LLMProviderService.getStrand(provider.getProtocol(), providerConfig);
    }
} 
=======
    /** 获取标准LLM客户端
     *
     * @param provider 服务商实体
     * @param model 模型实体
     * @return 流式聊天语言模型 */
    public ChatModel getStrandClient(ProviderEntity provider, ModelEntity model) {
        org.xhy.domain.llm.model.config.ProviderConfig config = provider.getConfig();

        ProviderConfig providerConfig = new ProviderConfig(config.getApiKey(), config.getBaseUrl(),
                model.getModelEndpoint(), provider.getProtocol());

        return LLMProviderService.getStrand(provider.getProtocol(), providerConfig);
    }
}
>>>>>>> 45fcc11e
<|MERGE_RESOLUTION|>--- conflicted
+++ resolved
@@ -1,12 +1,7 @@
 package org.xhy.infrastructure.llm;
 
-<<<<<<< HEAD
-import dev.langchain4j.model.chat.ChatLanguageModel;
-import dev.langchain4j.model.chat.StreamingChatLanguageModel;
-=======
 import dev.langchain4j.model.chat.ChatModel;
 import dev.langchain4j.model.chat.StreamingChatModel;
->>>>>>> 45fcc11e
 import org.springframework.stereotype.Component;
 import org.xhy.domain.llm.model.ModelEntity;
 import org.xhy.domain.llm.model.ProviderEntity;
@@ -30,27 +25,6 @@
         return LLMProviderService.getStream(provider.getProtocol(), providerConfig);
     }
 
-<<<<<<< HEAD
-    /**
-     * 获取标准LLM客户端
-     *
-     * @param provider 服务商实体
-     * @param model 模型实体
-     * @return 流式聊天语言模型
-     */
-    public ChatLanguageModel getStrandClient(ProviderEntity provider, ModelEntity model) {
-        org.xhy.domain.llm.model.config.ProviderConfig config = provider.getConfig();
-
-        ProviderConfig providerConfig = new ProviderConfig(
-                config.getApiKey(),
-                config.getBaseUrl(),
-                model.getModelId(),
-                provider.getProtocol());
-
-        return LLMProviderService.getStrand(provider.getProtocol(), providerConfig);
-    }
-} 
-=======
     /** 获取标准LLM客户端
      *
      * @param provider 服务商实体
@@ -64,5 +38,4 @@
 
         return LLMProviderService.getStrand(provider.getProtocol(), providerConfig);
     }
-}
->>>>>>> 45fcc11e
+}
--- conflicted
+++ resolved
@@ -10,10 +10,6 @@
 import org.xhy.infrastructure.llm.protocol.enums.ProviderProtocol;
 
 import java.time.Duration;
-<<<<<<< HEAD
-
-=======
->>>>>>> e276a7aa
 
 public class LLMProviderFactory {
 
@@ -28,11 +24,7 @@
             openAiChatModelBuilder.baseUrl(providerConfig.getBaseUrl());
             openAiChatModelBuilder.customHeaders(providerConfig.getCustomHeaders());
             openAiChatModelBuilder.modelName(providerConfig.getModel());
-<<<<<<< HEAD
-            openAiChatModelBuilder.timeout(Duration.ofSeconds(500));
-=======
             openAiChatModelBuilder.timeout(Duration.ofHours(1));
->>>>>>> e276a7aa
             model = new OpenAiChatModel(openAiChatModelBuilder);
         } else if (protocol == ProviderProtocol.ANTHROPIC) {
             model = AnthropicChatModel.builder().apiKey(providerConfig.getApiKey()).baseUrl(providerConfig.getBaseUrl())
@@ -41,18 +33,6 @@
         return model;
     }
 
-<<<<<<< HEAD
-    public static StreamingChatLanguageModel getLLMProviderByStream(ProviderProtocol protocol, ProviderConfig providerConfig){
-        StreamingChatLanguageModel model = null;
-        if (protocol == ProviderProtocol.OpenAI){
-            OpenAiStreamingChatModel.OpenAiStreamingChatModelBuilder openAiStreamingChatModelBuilder = new OpenAiStreamingChatModel.OpenAiStreamingChatModelBuilder();
-            openAiStreamingChatModelBuilder.apiKey(providerConfig.getApiKey());
-            openAiStreamingChatModelBuilder.baseUrl(providerConfig.getBaseUrl());
-            openAiStreamingChatModelBuilder.customHeaders(providerConfig.getCustomHeaders());
-            openAiStreamingChatModelBuilder.modelName(providerConfig.getModel());
-            openAiStreamingChatModelBuilder.timeout(Duration.ofSeconds(500));
-            model = new OpenAiStreamingChatModel(openAiStreamingChatModelBuilder);
-=======
     public static StreamingChatModel getLLMProviderByStream(ProviderProtocol protocol, ProviderConfig providerConfig) {
         StreamingChatModel model = null;
         if (protocol == ProviderProtocol.OPENAI) {
@@ -63,7 +43,6 @@
             model = AnthropicStreamingChatModel.builder().apiKey(providerConfig.getApiKey())
                     .baseUrl(providerConfig.getBaseUrl()).version("2023-06-01").modelName(providerConfig.getModel())
                     .timeout(Duration.ofHours(1)).build();
->>>>>>> e276a7aa
         }
 
         return model;

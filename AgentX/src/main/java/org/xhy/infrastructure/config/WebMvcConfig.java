package org.xhy.infrastructure.config;

import org.springframework.context.annotation.Configuration;
import org.springframework.web.servlet.config.annotation.InterceptorRegistry;
import org.springframework.web.servlet.config.annotation.WebMvcConfigurer;
import org.xhy.infrastructure.auth.UserAuthInterceptor;
import org.xhy.infrastructure.interceptor.AdminAuthInterceptor;

/** Web MVC 配置类 用于配置拦截器、跨域等 */
@Configuration
public class WebMvcConfig implements WebMvcConfigurer {

    private final UserAuthInterceptor userAuthInterceptor;
    private final AdminAuthInterceptor adminAuthInterceptor;

    public WebMvcConfig(UserAuthInterceptor userAuthInterceptor, AdminAuthInterceptor adminAuthInterceptor) {
        this.userAuthInterceptor = userAuthInterceptor;
        this.adminAuthInterceptor = adminAuthInterceptor;
    }

    @Override
    public void addInterceptors(InterceptorRegistry registry) {
        registry.addInterceptor(userAuthInterceptor).addPathPatterns("/**") // 拦截所有请求
                .excludePathPatterns( // 不拦截以下路径
                        "/login", // 登录接口
                        "/health", // 健康检查接口
                        "/register", // 注册接口
                        "/auth/config", // 认证配置接口
                        "/send-email-code", "/verify-email-code", "/get-captcha", "/reset-password",
                        "/send-reset-password-code", "/oauth/github/authorize", "/oauth/github/callback", "/sso/**", // SSO相关接口
<<<<<<< HEAD
                        "/v1/**"); // 外部API接口，使用专门的API
                                   // Key拦截器
=======
                        "/v1/**", "/payments/callback/**"); // 外部API接口，使用专门的API
        // Key拦截器
>>>>>>> 5f60935f

        // 管理员权限拦截器，只拦截admin路径
        registry.addInterceptor(adminAuthInterceptor).addPathPatterns("/admin/**");
    }
}<|MERGE_RESOLUTION|>--- conflicted
+++ resolved
@@ -28,13 +28,8 @@
                         "/auth/config", // 认证配置接口
                         "/send-email-code", "/verify-email-code", "/get-captcha", "/reset-password",
                         "/send-reset-password-code", "/oauth/github/authorize", "/oauth/github/callback", "/sso/**", // SSO相关接口
-<<<<<<< HEAD
-                        "/v1/**"); // 外部API接口，使用专门的API
-                                   // Key拦截器
-=======
                         "/v1/**", "/payments/callback/**"); // 外部API接口，使用专门的API
         // Key拦截器
->>>>>>> 5f60935f
 
         // 管理员权限拦截器，只拦截admin路径
         registry.addInterceptor(adminAuthInterceptor).addPathPatterns("/admin/**");

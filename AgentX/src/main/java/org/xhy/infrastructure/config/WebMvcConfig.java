package org.xhy.infrastructure.config;

import org.springframework.context.annotation.Configuration;
import org.springframework.web.servlet.config.annotation.InterceptorRegistry;
import org.springframework.web.servlet.config.annotation.WebMvcConfigurer;
import org.xhy.infrastructure.auth.UserAuthInterceptor;

/** Web MVC 配置类 用于配置拦截器、跨域等 */
@Configuration
public class WebMvcConfig implements WebMvcConfigurer {

    private final UserAuthInterceptor userAuthInterceptor;

    public WebMvcConfig(UserAuthInterceptor userAuthInterceptor) {
        this.userAuthInterceptor = userAuthInterceptor;
    }

    @Override
    public void addInterceptors(InterceptorRegistry registry) {
        registry.addInterceptor(userAuthInterceptor).addPathPatterns("/**") // 拦截所有请求
                .excludePathPatterns( // 不拦截以下路径
                        "/login", // 登录接口
<<<<<<< HEAD
                        "/register" // 注册接口
                );
=======
                        "/register", // 注册接口
                        "/send-email-code", "/verify-email-code", "/get-captcha", "/reset-password",
                        "/send-reset-password-code",
                        "/oauth/github/authorize",
                        "/oauth/github/callback");
>>>>>>> b0d19760
    }
}<|MERGE_RESOLUTION|>--- conflicted
+++ resolved
@@ -20,15 +20,10 @@
         registry.addInterceptor(userAuthInterceptor).addPathPatterns("/**") // 拦截所有请求
                 .excludePathPatterns( // 不拦截以下路径
                         "/login", // 登录接口
-<<<<<<< HEAD
-                        "/register" // 注册接口
-                );
-=======
                         "/register", // 注册接口
                         "/send-email-code", "/verify-email-code", "/get-captcha", "/reset-password",
                         "/send-reset-password-code",
                         "/oauth/github/authorize",
                         "/oauth/github/callback");
->>>>>>> b0d19760
     }
 }
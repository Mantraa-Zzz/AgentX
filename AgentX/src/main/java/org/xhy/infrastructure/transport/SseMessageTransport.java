package org.xhy.infrastructure.transport;

import org.springframework.stereotype.Component;
import org.springframework.web.servlet.mvc.method.annotation.SseEmitter;
import org.xhy.application.conversation.dto.AgentChatResponse;

import java.io.IOException;

/** SSE消息传输实现 */
@Component
public class SseMessageTransport implements MessageTransport<SseEmitter> {

    /** 系统超时消息 */
    private static final String TIMEOUT_MESSAGE = "\n\n[系统提示：响应超时，请重试]";

    /** 系统错误消息前缀 */
    private static final String ERROR_MESSAGE_PREFIX = "\n\n[系统错误：";

    @Override
    public SseEmitter createConnection(long timeout) {
        SseEmitter emitter = new SseEmitter(timeout);

        // 添加超时回调
        emitter.onTimeout(() -> {
            try {
                AgentChatResponse response = new AgentChatResponse();
                response.setContent(TIMEOUT_MESSAGE);
                response.setDone(true);
                emitter.send(response);
                emitter.complete();
            } catch (IOException e) {
                e.printStackTrace();
            }
        });

        // 添加错误回调
        emitter.onError((ex) -> {
            try {
                AgentChatResponse response = new AgentChatResponse();
                response.setContent(ERROR_MESSAGE_PREFIX + ex.getMessage() + "]");
                response.setDone(true);
                emitter.send(response);
                emitter.complete();
            } catch (IOException e) {
                e.printStackTrace();
            }
        });

        return emitter;
    }

    @Override
    public void sendMessage(SseEmitter connection, AgentChatResponse streamChatResponse) {
        try {

            connection.send(streamChatResponse);
<<<<<<< HEAD
=======
        } catch (IOException e) {
            throw new RuntimeException(e);
        }
    }

    @Override
    public void sendEndMessage(SseEmitter connection, AgentChatResponse streamChatResponse) {
        try {

            connection.send(streamChatResponse);
>>>>>>> 45fcc11e
        } catch (IOException e) {
            throw new RuntimeException(e);
        } finally {
            connection.complete();
        }
    }

<<<<<<< HEAD
    @Override
    public void sendEndMessage(SseEmitter connection, AgentChatResponse streamChatResponse) {
        try {

            connection.send(streamChatResponse);
        } catch (IOException e) {
            throw new RuntimeException(e);
        }finally {
            connection.complete();
        }
    }

=======
>>>>>>> 45fcc11e
    @Override
    public void completeConnection(SseEmitter connection) {
        connection.complete();
    }

    @Override
    public void handleError(SseEmitter connection, Throwable error) {
        try {
            AgentChatResponse response = new AgentChatResponse();
            response.setContent(error.getMessage());
            response.setDone(true);
            connection.send(response);
        } catch (IOException e) {
            throw new RuntimeException(e);
<<<<<<< HEAD
        }finally {
=======
        } finally {
>>>>>>> 45fcc11e
            connection.complete();
        }
    }
}<|MERGE_RESOLUTION|>--- conflicted
+++ resolved
@@ -54,8 +54,6 @@
         try {
 
             connection.send(streamChatResponse);
-<<<<<<< HEAD
-=======
         } catch (IOException e) {
             throw new RuntimeException(e);
         }
@@ -66,7 +64,6 @@
         try {
 
             connection.send(streamChatResponse);
->>>>>>> 45fcc11e
         } catch (IOException e) {
             throw new RuntimeException(e);
         } finally {
@@ -74,21 +71,6 @@
         }
     }
 
-<<<<<<< HEAD
-    @Override
-    public void sendEndMessage(SseEmitter connection, AgentChatResponse streamChatResponse) {
-        try {
-
-            connection.send(streamChatResponse);
-        } catch (IOException e) {
-            throw new RuntimeException(e);
-        }finally {
-            connection.complete();
-        }
-    }
-
-=======
->>>>>>> 45fcc11e
     @Override
     public void completeConnection(SseEmitter connection) {
         connection.complete();
@@ -103,11 +85,7 @@
             connection.send(response);
         } catch (IOException e) {
             throw new RuntimeException(e);
-<<<<<<< HEAD
-        }finally {
-=======
         } finally {
->>>>>>> 45fcc11e
             connection.complete();
         }
     }

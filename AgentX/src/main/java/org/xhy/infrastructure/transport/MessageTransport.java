package org.xhy.infrastructure.transport;

import org.xhy.application.conversation.dto.AgentChatResponse;

<<<<<<< HEAD
/**
 * 消息传输接口，用于抽象不同的消息传输方式(SSE、WebSocket等)
 */
=======
/** 消息传输接口，用于抽象不同的消息传输方式(SSE、WebSocket等) */
>>>>>>> 45fcc11e
public interface MessageTransport<T> {
    /** 创建连接
     * @param timeout 超时时间(毫秒)
     * @return 连接对象 */
    T createConnection(long timeout);

    /** 发送消息
     * @param connection 连接对象
<<<<<<< HEAD
     * @param streamChatResponse 消息内容
     */
    void sendMessage(T connection, AgentChatResponse streamChatResponse);

    /**
     * 发送消息
     * @param connection 连接对象
     * @param streamChatResponse 消息内容
     */
    void sendEndMessage(T connection, AgentChatResponse streamChatResponse);


    /**
     * 完成连接
=======
     * @param streamChatResponse 消息内容 */
    void sendMessage(T connection, AgentChatResponse streamChatResponse);

    /** 发送消息
>>>>>>> 45fcc11e
     * @param connection 连接对象
     * @param streamChatResponse 消息内容 */
    void sendEndMessage(T connection, AgentChatResponse streamChatResponse);

    /** 完成连接
     * @param connection 连接对象 */
    void completeConnection(T connection);

    /** 处理错误
     * @param connection 连接对象
     * @param error 错误对象 */
    void handleError(T connection, Throwable error);
}<|MERGE_RESOLUTION|>--- conflicted
+++ resolved
@@ -2,13 +2,7 @@
 
 import org.xhy.application.conversation.dto.AgentChatResponse;
 
-<<<<<<< HEAD
-/**
- * 消息传输接口，用于抽象不同的消息传输方式(SSE、WebSocket等)
- */
-=======
 /** 消息传输接口，用于抽象不同的消息传输方式(SSE、WebSocket等) */
->>>>>>> 45fcc11e
 public interface MessageTransport<T> {
     /** 创建连接
      * @param timeout 超时时间(毫秒)
@@ -17,27 +11,10 @@
 
     /** 发送消息
      * @param connection 连接对象
-<<<<<<< HEAD
-     * @param streamChatResponse 消息内容
-     */
-    void sendMessage(T connection, AgentChatResponse streamChatResponse);
-
-    /**
-     * 发送消息
-     * @param connection 连接对象
-     * @param streamChatResponse 消息内容
-     */
-    void sendEndMessage(T connection, AgentChatResponse streamChatResponse);
-
-
-    /**
-     * 完成连接
-=======
      * @param streamChatResponse 消息内容 */
     void sendMessage(T connection, AgentChatResponse streamChatResponse);
 
     /** 发送消息
->>>>>>> 45fcc11e
      * @param connection 连接对象
      * @param streamChatResponse 消息内容 */
     void sendEndMessage(T connection, AgentChatResponse streamChatResponse);

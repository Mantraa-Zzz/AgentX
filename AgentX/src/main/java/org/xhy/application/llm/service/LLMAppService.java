--- conflicted
+++ resolved
@@ -28,13 +28,9 @@
 
     private final LLMDomainService llmDomainService;
 
-<<<<<<< HEAD
-    public LLMAppService(LLMDomainService llmDomainService) {
-=======
     private final UserSettingsDomainService userSettingsDomainService;
 
     public LLMAppService(LLMDomainService llmDomainService, UserSettingsDomainService userSettingsDomainService) {
->>>>>>> e276a7aa
         this.llmDomainService = llmDomainService;
         this.userSettingsDomainService = userSettingsDomainService;
     }

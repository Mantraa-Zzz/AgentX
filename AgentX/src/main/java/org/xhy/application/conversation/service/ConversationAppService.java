package org.xhy.application.conversation.service;

<<<<<<< HEAD
=======
import org.slf4j.Logger;
import org.slf4j.LoggerFactory;
import org.springframework.beans.BeanUtils;
>>>>>>> e276a7aa
import org.springframework.stereotype.Service;
import org.springframework.web.servlet.mvc.method.annotation.SseEmitter;
import org.xhy.application.conversation.assembler.MessageAssembler;
import org.xhy.application.conversation.dto.AgentPreviewRequest;
import org.xhy.application.conversation.dto.ChatRequest;
<<<<<<< HEAD
import org.xhy.application.conversation.dto.MessageDTO;
import org.xhy.application.conversation.service.message.AbstractMessageHandler;
=======
import org.xhy.application.conversation.dto.ChatResponse;
import org.xhy.application.conversation.dto.MessageDTO;
import org.xhy.application.conversation.service.message.AbstractMessageHandler;
import org.xhy.application.conversation.service.message.preview.PreviewMessageHandler;
import org.xhy.domain.user.service.UserSettingsDomainService;

>>>>>>> e276a7aa
import org.xhy.domain.agent.model.AgentEntity;
import org.xhy.domain.agent.model.AgentVersionEntity;
import org.xhy.domain.agent.model.AgentWorkspaceEntity;
import org.xhy.domain.agent.model.LLMModelConfig;
import org.xhy.domain.agent.service.AgentDomainService;
import org.xhy.domain.agent.service.AgentWorkspaceDomainService;
<<<<<<< HEAD
import org.xhy.application.conversation.service.handler.content.ChatContext;
import org.xhy.application.conversation.service.handler.MessageHandlerFactory;
=======
import org.xhy.application.conversation.service.handler.context.ChatContext;
import org.xhy.application.conversation.service.handler.MessageHandlerFactory;
import org.xhy.domain.conversation.constant.Role;
>>>>>>> e276a7aa
import org.xhy.domain.conversation.model.ContextEntity;
import org.xhy.domain.conversation.model.MessageEntity;
import org.xhy.domain.conversation.model.SessionEntity;
import org.xhy.domain.conversation.service.ContextDomainService;
import org.xhy.domain.conversation.service.ConversationDomainService;
import org.xhy.domain.conversation.service.MessageDomainService;
import org.xhy.domain.conversation.service.SessionDomainService;
import org.xhy.domain.llm.model.ModelEntity;
import org.xhy.domain.llm.model.ProviderEntity;
<<<<<<< HEAD
=======
import org.xhy.domain.llm.model.HighAvailabilityResult;
import org.xhy.domain.llm.service.HighAvailabilityDomainService;
>>>>>>> e276a7aa
import org.xhy.domain.llm.service.LLMDomainService;
import org.xhy.domain.shared.enums.TokenOverflowStrategyEnum;
import org.xhy.domain.token.model.TokenMessage;
import org.xhy.domain.token.model.TokenProcessResult;
import org.xhy.domain.token.model.config.TokenOverflowConfig;
import org.xhy.domain.token.service.TokenDomainService;
import org.xhy.domain.tool.model.UserToolEntity;
import org.xhy.domain.tool.service.ToolDomainService;
import org.xhy.domain.tool.service.UserToolDomainService;
import org.xhy.infrastructure.exception.BusinessException;
<<<<<<< HEAD
import org.xhy.infrastructure.llm.LLMServiceFactory;
=======
>>>>>>> e276a7aa
import org.xhy.infrastructure.llm.config.ProviderConfig;
import org.xhy.infrastructure.transport.MessageTransport;
import org.xhy.infrastructure.transport.MessageTransportFactory;

<<<<<<< HEAD
=======
import java.time.LocalDateTime;
>>>>>>> e276a7aa
import java.util.ArrayList;
import java.util.List;
import java.util.stream.Collectors;

/** 对话应用服务，用于适配域层的对话服务 */
@Service
public class ConversationAppService {

    private static final Logger logger = LoggerFactory.getLogger(ConversationAppService.class);

    private final ConversationDomainService conversationDomainService;
    private final SessionDomainService sessionDomainService;
    private final AgentDomainService agentDomainService;
    private final AgentWorkspaceDomainService agentWorkspaceDomainService;
    private final LLMDomainService llmDomainService;
    private final ContextDomainService contextDomainService;
    private final TokenDomainService tokenDomainService;
    private final MessageDomainService messageDomainService;

    private final MessageHandlerFactory messageHandlerFactory;
    private final MessageTransportFactory transportFactory;

<<<<<<< HEAD

    public ConversationAppService(
            ConversationDomainService conversationDomainService,
            SessionDomainService sessionDomainService,
            AgentDomainService agentDomainService,
            AgentWorkspaceDomainService agentWorkspaceDomainService,
            LLMDomainService llmDomainService,
            ContextDomainService contextDomainService,
            TokenDomainService tokenDomainService,
            MessageDomainService messageDomainService,
            MessageHandlerFactory messageHandlerFactory,
            MessageTransportFactory transportFactory) {
=======
    private final UserToolDomainService userToolDomainService;
    private final UserSettingsDomainService userSettingsDomainService;
    private final PreviewMessageHandler previewMessageHandler;
    private final HighAvailabilityDomainService highAvailabilityDomainService;

    public ConversationAppService(ConversationDomainService conversationDomainService,
            SessionDomainService sessionDomainService, AgentDomainService agentDomainService,
            AgentWorkspaceDomainService agentWorkspaceDomainService, LLMDomainService llmDomainService,
            ContextDomainService contextDomainService, TokenDomainService tokenDomainService,
            MessageDomainService messageDomainService, MessageHandlerFactory messageHandlerFactory,
            MessageTransportFactory transportFactory, UserToolDomainService toolDomainService,
            UserSettingsDomainService userSettingsDomainService, PreviewMessageHandler previewMessageHandler,
            HighAvailabilityDomainService highAvailabilityDomainService) {
>>>>>>> e276a7aa
        this.conversationDomainService = conversationDomainService;
        this.sessionDomainService = sessionDomainService;
        this.agentDomainService = agentDomainService;
        this.agentWorkspaceDomainService = agentWorkspaceDomainService;
        this.llmDomainService = llmDomainService;
        this.contextDomainService = contextDomainService;
        this.tokenDomainService = tokenDomainService;
        this.messageDomainService = messageDomainService;
        this.messageHandlerFactory = messageHandlerFactory;
        this.transportFactory = transportFactory;
        this.userToolDomainService = toolDomainService;
        this.userSettingsDomainService = userSettingsDomainService;
        this.previewMessageHandler = previewMessageHandler;
        this.highAvailabilityDomainService = highAvailabilityDomainService;
    }

    /** 获取会话中的消息列表
     *
     * @param sessionId 会话id
     * @param userId 用户id
     * @return 消息列表 */
    public List<MessageDTO> getConversationMessages(String sessionId, String userId) {
        // 查询对应会话是否存在
        SessionEntity sessionEntity = sessionDomainService.find(sessionId, userId);

        if (sessionEntity == null) {
            throw new BusinessException("会话不存在");
        }

        List<MessageEntity> conversationMessages = conversationDomainService.getConversationMessages(sessionId);
        return MessageAssembler.toDTOs(conversationMessages);
    }

    /** 对话方法 - 统一入口
     *
     * @param chatRequest 聊天请求
     * @param userId 用户ID
     * @return SSE发射器 */
    public SseEmitter chat(ChatRequest chatRequest, String userId) {
        // 1. 准备对话环境
        ChatContext environment = prepareEnvironment(chatRequest, userId);

        // 2. 获取传输方式 (当前仅支持SSE，将来支持WebSocket)
        MessageTransport<SseEmitter> transport = transportFactory
                .getTransport(MessageTransportFactory.TRANSPORT_TYPE_SSE);

        // 3. 获取适合的消息处理器 (根据agent类型)
        AbstractMessageHandler handler = messageHandlerFactory.getHandler(environment.getAgent());
<<<<<<< HEAD
=======

        // 4. 处理对话
        return handler.chat(environment, transport);
    }

    /** 对话处理（支持指定模型）- 用于外部API
     *
     * @param chatRequest 聊天请求
     * @param userId 用户ID
     * @param modelId 指定的模型ID（可选，为null时使用Agent绑定的模型）
     * @return SSE发射器 */
    public SseEmitter chatWithModel(ChatRequest chatRequest, String userId, String modelId) {
        // 1. 准备对话环境（支持指定模型）
        ChatContext environment = prepareEnvironmentWithModel(chatRequest, userId, modelId);

        // 2. 获取传输方式 (当前仅支持SSE，将来支持WebSocket)
        MessageTransport<SseEmitter> transport = transportFactory
                .getTransport(MessageTransportFactory.TRANSPORT_TYPE_SSE);

        // 3. 获取适合的消息处理器 (根据agent类型)
        AbstractMessageHandler handler = messageHandlerFactory.getHandler(environment.getAgent());

        // 4. 处理对话
        return handler.chat(environment, transport);
    }

    /** 同步对话处理（支持指定模型）- 用于外部API
     *
     * @param chatRequest 聊天请求
     * @param userId 用户ID
     * @param modelId 指定的模型ID（可选，为null时使用Agent绑定的模型）
     * @return 同步聊天响应 */
    public ChatResponse chatSyncWithModel(ChatRequest chatRequest, String userId, String modelId) {
        // 1. 准备对话环境（设置为非流式）
        ChatContext environment = prepareEnvironmentWithModel(chatRequest, userId, modelId);
        environment.setStreaming(false); // 设置为同步模式

        // 2. 获取同步传输方式
        MessageTransport<ChatResponse> transport = transportFactory
                .getTransport(MessageTransportFactory.TRANSPORT_TYPE_SYNC);

        // 3. 获取适合的消息处理器
        AbstractMessageHandler handler = messageHandlerFactory.getHandler(environment.getAgent());
>>>>>>> e276a7aa

        // 4. 处理对话
        return handler.chat(environment, transport);
    }

    /** 准备对话环境
     *
     * @param chatRequest 聊天请求
     * @param userId 用户ID
<<<<<<< HEAD
     * @return 对话环境
     */
    private ChatContext prepareEnvironment(ChatRequest chatRequest, String userId) {
        // 1. 获取会话
=======
     * @return 对话环境 */
    private ChatContext prepareEnvironment(ChatRequest chatRequest, String userId) {
        return prepareEnvironmentWithModel(chatRequest, userId, null);
    }

    /** 准备对话环境（支持指定模型）- 用于外部API
     *
     * @param chatRequest 聊天请求
     * @param userId 用户ID
     * @param modelId 指定的模型ID（可选，为null时使用Agent绑定的模型）
     * @return 对话环境 */
    private ChatContext prepareEnvironmentWithModel(ChatRequest chatRequest, String userId, String modelId) {
        // 1. 获取会话和Agent信息
>>>>>>> e276a7aa
        String sessionId = chatRequest.getSessionId();
        SessionEntity session = sessionDomainService.getSession(sessionId, userId);
        String agentId = session.getAgentId();
        AgentEntity agent = getAgentWithValidation(agentId, userId);

        // 2. 获取工具配置
        List<String> mcpServerNames = getMcpServerNames(agent.getToolIds(), userId);

        // 3. 获取模型配置
        AgentWorkspaceEntity workspace = agentWorkspaceDomainService.getWorkspace(agentId, userId);
        LLMModelConfig llmModelConfig = workspace.getLlmModelConfig();
        ModelEntity model = getModelForChat(llmModelConfig, modelId, userId);

        // 4. 获取高可用服务商信息
        List<String> fallbackChain = userSettingsDomainService.getUserFallbackChain(userId);
        HighAvailabilityResult result = highAvailabilityDomainService.selectBestProvider(model, userId, sessionId,
                fallbackChain);
        ProviderEntity provider = result.getProvider();
        ModelEntity selectedModel = result.getModel();
        String instanceId = result.getInstanceId();
        provider.isActive();

        // 5. 创建并配置环境对象
        ChatContext chatContext = createChatContext(chatRequest, userId, agent, selectedModel, provider, llmModelConfig,
                mcpServerNames, instanceId);
        setupContextAndHistory(chatContext, chatRequest);

        return chatContext;
    }

    /** 获取Agent并进行验证 */
    private AgentEntity getAgentWithValidation(String agentId, String userId) {
        AgentEntity agent = agentDomainService.getAgentById(agentId);
        if (!agent.getUserId().equals(userId) && !agent.getEnabled()) {
            throw new BusinessException("agent已被禁用");
        }

        // 处理安装的助理版本
        if (!agent.getUserId().equals(userId)) {
            AgentVersionEntity latestAgentVersion = agentDomainService.getLatestAgentVersion(agentId);
            BeanUtils.copyProperties(latestAgentVersion, agent);
        }

        return agent;
    }

    /** 获取MCP服务器名称列表 */
    private List<String> getMcpServerNames(List<String> toolIds, String userId) {
        if (toolIds == null || toolIds.isEmpty()) {
            return new ArrayList<>();
        }
        List<UserToolEntity> installTool = userToolDomainService.getInstallTool(toolIds, userId);
        return installTool.stream().map(UserToolEntity::getMcpServerName).collect(Collectors.toList());
    }

<<<<<<< HEAD
        // 5. 创建环境对象
        ChatContext environment = new ChatContext();
        environment.setSessionId(sessionId);
        environment.setUserId(userId);
        environment.setUserMessage(chatRequest.getMessage());
        environment.setAgent(agent);
        environment.setModel(model);
        environment.setProvider(provider);
        environment.setLlmModelConfig(llmModelConfig);
=======
    /** 获取对话使用的模型 */
    private ModelEntity getModelForChat(LLMModelConfig llmModelConfig, String specifiedModelId, String userId) {
        String finalModelId;
        if (specifiedModelId != null && !specifiedModelId.trim().isEmpty()) {
            finalModelId = specifiedModelId;
        } else {
            finalModelId = llmModelConfig.getModelId();
        }
>>>>>>> e276a7aa

        ModelEntity model = llmDomainService.findModelById(finalModelId);
        if (finalModelId == null) {
            String userDefaultModelId = userSettingsDomainService.getUserDefaultModelId(userId);
            model = llmDomainService.getModelById(userDefaultModelId);
        } else if (model == null) {
            model = llmDomainService.getModelById(finalModelId);
        }
        model.isActive();
        return model;
    }

    /** 创建ChatContext对象 */
    private ChatContext createChatContext(ChatRequest chatRequest, String userId, AgentEntity agent, ModelEntity model,
            ProviderEntity provider, LLMModelConfig llmModelConfig, List<String> mcpServerNames, String instanceId) {
        ChatContext chatContext = new ChatContext();
        chatContext.setSessionId(chatRequest.getSessionId());
        chatContext.setUserId(userId);
        chatContext.setUserMessage(chatRequest.getMessage());
        chatContext.setAgent(agent);
        chatContext.setModel(model);
        chatContext.setProvider(provider);
        chatContext.setLlmModelConfig(llmModelConfig);
        chatContext.setMcpServerNames(mcpServerNames);
        chatContext.setFileUrls(chatRequest.getFileUrls());
        chatContext.setInstanceId(instanceId);
        return chatContext;
    }

    /** 设置上下文和历史消息
     *
<<<<<<< HEAD
     * @param environment 对话环境
     */
    private void setupContextAndHistory(ChatContext environment) {
=======
     * @param environment 对话环境 */
    private void setupContextAndHistory(ChatContext environment, ChatRequest chatRequest) {
>>>>>>> e276a7aa
        String sessionId = environment.getSessionId();

        // 获取上下文
        ContextEntity contextEntity = contextDomainService.findBySessionId(sessionId);
        List<MessageEntity> messageEntities = new ArrayList<>();

        if (contextEntity != null) {
            // 获取活跃消息
            List<String> activeMessageIds = contextEntity.getActiveMessages();
            messageEntities = messageDomainService.listByIds(activeMessageIds);

            // 应用Token溢出策略
            applyTokenOverflowStrategy(environment, contextEntity, messageEntities);
        } else {
            contextEntity = new ContextEntity();
            contextEntity.setSessionId(sessionId);
        }

        // 特殊处理当前对话的文件，因为在后续的对话中无法发送文件
        List<String> fileUrls = chatRequest.getFileUrls();
        if (!fileUrls.isEmpty()) {
            MessageEntity messageEntity = new MessageEntity();
            messageEntity.setRole(Role.USER);
            messageEntity.setFileUrls(fileUrls);
            messageEntities.add(messageEntity);
        }

        environment.setContextEntity(contextEntity);
        environment.setMessageHistory(messageEntities);
    }

    /** 应用Token溢出策略
     *
     * @param environment 对话环境
     * @param contextEntity 上下文实体
<<<<<<< HEAD
     * @param messageEntities 消息实体列表
     */
    private void applyTokenOverflowStrategy(
            ChatContext environment,
            ContextEntity contextEntity,
=======
     * @param messageEntities 消息实体列表 */
    private void applyTokenOverflowStrategy(ChatContext environment, ContextEntity contextEntity,
>>>>>>> e276a7aa
            List<MessageEntity> messageEntities) {

        LLMModelConfig llmModelConfig = environment.getLlmModelConfig();
        ProviderEntity provider = environment.getProvider();

        // 处理Token溢出
        TokenOverflowStrategyEnum strategyType = llmModelConfig.getStrategyType();

        // Token处理
        List<TokenMessage> tokenMessages = tokenizeMessage(messageEntities);

        // 构造Token配置
        TokenOverflowConfig tokenOverflowConfig = new TokenOverflowConfig();
        tokenOverflowConfig.setStrategyType(strategyType);
        tokenOverflowConfig.setMaxTokens(llmModelConfig.getMaxTokens());
        tokenOverflowConfig.setSummaryThreshold(llmModelConfig.getSummaryThreshold());

        // 设置提供商配置
        org.xhy.domain.llm.model.config.ProviderConfig providerConfig = provider.getConfig();
        tokenOverflowConfig.setProviderConfig(new ProviderConfig(providerConfig.getApiKey(),
                providerConfig.getBaseUrl(), environment.getModel().getModelId(), provider.getProtocol()));

        // 处理Token
        TokenProcessResult result = tokenDomainService.processMessages(tokenMessages, tokenOverflowConfig);

        // 更新上下文
        if (result.isProcessed()) {
            List<TokenMessage> retainedMessages = result.getRetainedMessages();
            List<String> retainedMessageIds = retainedMessages.stream().map(TokenMessage::getId)
                    .collect(Collectors.toList());

            if (strategyType == TokenOverflowStrategyEnum.SUMMARIZE) {
                String newSummary = result.getSummary();
                String oldSummary = contextEntity.getSummary();
                contextEntity.setSummary(oldSummary + newSummary);
            }

            contextEntity.setActiveMessages(retainedMessageIds);
        }
    }

    /** 消息实体转换为token消息 */
    private List<TokenMessage> tokenizeMessage(List<MessageEntity> messageEntities) {
        return messageEntities.stream().map(message -> {
            TokenMessage tokenMessage = new TokenMessage();
            tokenMessage.setId(message.getId());
            tokenMessage.setRole(message.getRole().name());
            tokenMessage.setContent(message.getContent());
            tokenMessage.setTokenCount(message.getTokenCount());
            tokenMessage.setCreatedAt(message.getCreatedAt());
            return tokenMessage;
        }).collect(Collectors.toList());
    }

    /** Agent预览功能 - 无需保存会话的对话体验
     *
     * @param previewRequest 预览请求
     * @param userId 用户ID
     * @return SSE发射器 */
    public SseEmitter previewAgent(AgentPreviewRequest previewRequest, String userId) {
        // 1. 准备预览环境
        ChatContext environment = preparePreviewEnvironment(previewRequest, userId);

        // 2. 获取传输方式
        MessageTransport<SseEmitter> transport = transportFactory
                .getTransport(MessageTransportFactory.TRANSPORT_TYPE_SSE);

        // 3. 使用预览专用的消息处理器
        return previewMessageHandler.chat(environment, transport);
    }

    /** 准备预览对话环境
     *
     * @param previewRequest 预览请求
     * @param userId 用户ID
     * @return 预览对话环境 */
    private ChatContext preparePreviewEnvironment(AgentPreviewRequest previewRequest, String userId) {
        // 1. 创建虚拟Agent和获取模型
        AgentEntity virtualAgent = createVirtualAgent(previewRequest, userId);
        String modelId = getPreviewModelId(previewRequest, userId);
        ModelEntity model = getModelForChat(null, modelId, userId);

        // 2. 获取服务商信息（预览不使用高可用）
        ProviderEntity provider = llmDomainService.getProvider(model.getProviderId(), userId);
        provider.isActive();

        // 3. 获取工具配置
        List<String> mcpServerNames = getMcpServerNames(previewRequest.getToolIds(), userId);

        // 4. 创建预览配置
        LLMModelConfig llmModelConfig = createDefaultLLMModelConfig(modelId);

        // 5. 创建并配置环境对象
        ChatContext chatContext = createPreviewChatContext(previewRequest, userId, virtualAgent, model, provider,
                llmModelConfig, mcpServerNames);
        setupPreviewContextAndHistory(chatContext, previewRequest);

        return chatContext;
    }

    /** 获取预览使用的模型ID */
    private String getPreviewModelId(AgentPreviewRequest previewRequest, String userId) {
        String modelId = previewRequest.getModelId();
        if (modelId == null || modelId.trim().isEmpty()) {
            modelId = userSettingsDomainService.getUserDefaultModelId(userId);
            if (modelId == null) {
                throw new BusinessException("用户未设置默认模型，且预览请求中未指定模型");
            }
        }
        return modelId;
    }

    /** 创建预览ChatContext对象 */
    private ChatContext createPreviewChatContext(AgentPreviewRequest previewRequest, String userId, AgentEntity agent,
            ModelEntity model, ProviderEntity provider, LLMModelConfig llmModelConfig, List<String> mcpServerNames) {
        ChatContext chatContext = new ChatContext();
        chatContext.setSessionId("preview-session");
        chatContext.setUserId(userId);
        chatContext.setUserMessage(previewRequest.getUserMessage());
        chatContext.setAgent(agent);
        chatContext.setModel(model);
        chatContext.setProvider(provider);
        chatContext.setLlmModelConfig(llmModelConfig);
        chatContext.setMcpServerNames(mcpServerNames);
        chatContext.setFileUrls(previewRequest.getFileUrls());
        return chatContext;
    }

    /** 创建虚拟Agent实体 */
    private AgentEntity createVirtualAgent(AgentPreviewRequest previewRequest, String userId) {
        AgentEntity virtualAgent = new AgentEntity();
        virtualAgent.setId("preview-agent");
        virtualAgent.setUserId(userId);
        virtualAgent.setName("预览助理");
        virtualAgent.setSystemPrompt(previewRequest.getSystemPrompt());
        virtualAgent.setToolIds(previewRequest.getToolIds());
        virtualAgent.setToolPresetParams(previewRequest.getToolPresetParams());

        virtualAgent.setEnabled(true);
        virtualAgent.setCreatedAt(LocalDateTime.now());
        virtualAgent.setUpdatedAt(LocalDateTime.now());
        return virtualAgent;
    }

    /** 创建默认的LLM模型配置 */
    private LLMModelConfig createDefaultLLMModelConfig(String modelId) {
        LLMModelConfig llmModelConfig = new LLMModelConfig();
        llmModelConfig.setModelId(modelId);
        llmModelConfig.setTemperature(0.7);
        llmModelConfig.setTopP(0.9);
        llmModelConfig.setMaxTokens(4000);
        llmModelConfig.setStrategyType(TokenOverflowStrategyEnum.NONE);
        llmModelConfig.setSummaryThreshold(2000);
        return llmModelConfig;
    }

    /** 设置预览上下文和历史消息 */
    private void setupPreviewContextAndHistory(ChatContext environment, AgentPreviewRequest previewRequest) {
        // 创建虚拟上下文实体
        ContextEntity contextEntity = new ContextEntity();
        contextEntity.setSessionId("preview-session");
        contextEntity.setActiveMessages(new ArrayList<>());

        // 转换前端传入的历史消息为实体
        List<MessageEntity> messageEntities = new ArrayList<>();
        List<MessageDTO> messageHistory = previewRequest.getMessageHistory();
        if (messageHistory != null && !messageHistory.isEmpty()) {
            for (MessageDTO messageDTO : messageHistory) {
                MessageEntity messageEntity = new MessageEntity();
                messageEntity.setId(messageDTO.getId());
                messageEntity.setRole(messageDTO.getRole());
                messageEntity.setContent(messageDTO.getContent());
                messageEntity.setSessionId("preview-session");
                messageEntity.setCreatedAt(messageDTO.getCreatedAt());
                messageEntity.setFileUrls(messageDTO.getFileUrls());
                messageEntity.setTokenCount(messageDTO.getRole() == Role.USER ? 50 : 100); // 预估token数
                messageEntities.add(messageEntity);
            }
        }
        // 特殊处理当前对话的文件，因为在后续的对话中无法发送文件
        List<String> fileUrls = previewRequest.getFileUrls();
        if (!fileUrls.isEmpty()) {
            MessageEntity messageEntity = new MessageEntity();
            messageEntity.setRole(Role.USER);
            messageEntity.setSessionId("preview-session");
            messageEntity.setFileUrls(fileUrls);
            messageEntities.add(messageEntity);
        }

        environment.setContextEntity(contextEntity);
        environment.setMessageHistory(messageEntities);
    }
}<|MERGE_RESOLUTION|>--- conflicted
+++ resolved
@@ -1,41 +1,28 @@
 package org.xhy.application.conversation.service;
 
-<<<<<<< HEAD
-=======
 import org.slf4j.Logger;
 import org.slf4j.LoggerFactory;
 import org.springframework.beans.BeanUtils;
->>>>>>> e276a7aa
 import org.springframework.stereotype.Service;
 import org.springframework.web.servlet.mvc.method.annotation.SseEmitter;
 import org.xhy.application.conversation.assembler.MessageAssembler;
 import org.xhy.application.conversation.dto.AgentPreviewRequest;
 import org.xhy.application.conversation.dto.ChatRequest;
-<<<<<<< HEAD
-import org.xhy.application.conversation.dto.MessageDTO;
-import org.xhy.application.conversation.service.message.AbstractMessageHandler;
-=======
 import org.xhy.application.conversation.dto.ChatResponse;
 import org.xhy.application.conversation.dto.MessageDTO;
 import org.xhy.application.conversation.service.message.AbstractMessageHandler;
 import org.xhy.application.conversation.service.message.preview.PreviewMessageHandler;
 import org.xhy.domain.user.service.UserSettingsDomainService;
 
->>>>>>> e276a7aa
 import org.xhy.domain.agent.model.AgentEntity;
 import org.xhy.domain.agent.model.AgentVersionEntity;
 import org.xhy.domain.agent.model.AgentWorkspaceEntity;
 import org.xhy.domain.agent.model.LLMModelConfig;
 import org.xhy.domain.agent.service.AgentDomainService;
 import org.xhy.domain.agent.service.AgentWorkspaceDomainService;
-<<<<<<< HEAD
-import org.xhy.application.conversation.service.handler.content.ChatContext;
-import org.xhy.application.conversation.service.handler.MessageHandlerFactory;
-=======
 import org.xhy.application.conversation.service.handler.context.ChatContext;
 import org.xhy.application.conversation.service.handler.MessageHandlerFactory;
 import org.xhy.domain.conversation.constant.Role;
->>>>>>> e276a7aa
 import org.xhy.domain.conversation.model.ContextEntity;
 import org.xhy.domain.conversation.model.MessageEntity;
 import org.xhy.domain.conversation.model.SessionEntity;
@@ -45,11 +32,8 @@
 import org.xhy.domain.conversation.service.SessionDomainService;
 import org.xhy.domain.llm.model.ModelEntity;
 import org.xhy.domain.llm.model.ProviderEntity;
-<<<<<<< HEAD
-=======
 import org.xhy.domain.llm.model.HighAvailabilityResult;
 import org.xhy.domain.llm.service.HighAvailabilityDomainService;
->>>>>>> e276a7aa
 import org.xhy.domain.llm.service.LLMDomainService;
 import org.xhy.domain.shared.enums.TokenOverflowStrategyEnum;
 import org.xhy.domain.token.model.TokenMessage;
@@ -60,18 +44,11 @@
 import org.xhy.domain.tool.service.ToolDomainService;
 import org.xhy.domain.tool.service.UserToolDomainService;
 import org.xhy.infrastructure.exception.BusinessException;
-<<<<<<< HEAD
-import org.xhy.infrastructure.llm.LLMServiceFactory;
-=======
->>>>>>> e276a7aa
 import org.xhy.infrastructure.llm.config.ProviderConfig;
 import org.xhy.infrastructure.transport.MessageTransport;
 import org.xhy.infrastructure.transport.MessageTransportFactory;
 
-<<<<<<< HEAD
-=======
 import java.time.LocalDateTime;
->>>>>>> e276a7aa
 import java.util.ArrayList;
 import java.util.List;
 import java.util.stream.Collectors;
@@ -94,20 +71,6 @@
     private final MessageHandlerFactory messageHandlerFactory;
     private final MessageTransportFactory transportFactory;
 
-<<<<<<< HEAD
-
-    public ConversationAppService(
-            ConversationDomainService conversationDomainService,
-            SessionDomainService sessionDomainService,
-            AgentDomainService agentDomainService,
-            AgentWorkspaceDomainService agentWorkspaceDomainService,
-            LLMDomainService llmDomainService,
-            ContextDomainService contextDomainService,
-            TokenDomainService tokenDomainService,
-            MessageDomainService messageDomainService,
-            MessageHandlerFactory messageHandlerFactory,
-            MessageTransportFactory transportFactory) {
-=======
     private final UserToolDomainService userToolDomainService;
     private final UserSettingsDomainService userSettingsDomainService;
     private final PreviewMessageHandler previewMessageHandler;
@@ -121,7 +84,6 @@
             MessageTransportFactory transportFactory, UserToolDomainService toolDomainService,
             UserSettingsDomainService userSettingsDomainService, PreviewMessageHandler previewMessageHandler,
             HighAvailabilityDomainService highAvailabilityDomainService) {
->>>>>>> e276a7aa
         this.conversationDomainService = conversationDomainService;
         this.sessionDomainService = sessionDomainService;
         this.agentDomainService = agentDomainService;
@@ -170,8 +132,6 @@
 
         // 3. 获取适合的消息处理器 (根据agent类型)
         AbstractMessageHandler handler = messageHandlerFactory.getHandler(environment.getAgent());
-<<<<<<< HEAD
-=======
 
         // 4. 处理对话
         return handler.chat(environment, transport);
@@ -215,7 +175,6 @@
 
         // 3. 获取适合的消息处理器
         AbstractMessageHandler handler = messageHandlerFactory.getHandler(environment.getAgent());
->>>>>>> e276a7aa
 
         // 4. 处理对话
         return handler.chat(environment, transport);
@@ -225,12 +184,6 @@
      *
      * @param chatRequest 聊天请求
      * @param userId 用户ID
-<<<<<<< HEAD
-     * @return 对话环境
-     */
-    private ChatContext prepareEnvironment(ChatRequest chatRequest, String userId) {
-        // 1. 获取会话
-=======
      * @return 对话环境 */
     private ChatContext prepareEnvironment(ChatRequest chatRequest, String userId) {
         return prepareEnvironmentWithModel(chatRequest, userId, null);
@@ -244,7 +197,6 @@
      * @return 对话环境 */
     private ChatContext prepareEnvironmentWithModel(ChatRequest chatRequest, String userId, String modelId) {
         // 1. 获取会话和Agent信息
->>>>>>> e276a7aa
         String sessionId = chatRequest.getSessionId();
         SessionEntity session = sessionDomainService.getSession(sessionId, userId);
         String agentId = session.getAgentId();
@@ -300,17 +252,6 @@
         return installTool.stream().map(UserToolEntity::getMcpServerName).collect(Collectors.toList());
     }
 
-<<<<<<< HEAD
-        // 5. 创建环境对象
-        ChatContext environment = new ChatContext();
-        environment.setSessionId(sessionId);
-        environment.setUserId(userId);
-        environment.setUserMessage(chatRequest.getMessage());
-        environment.setAgent(agent);
-        environment.setModel(model);
-        environment.setProvider(provider);
-        environment.setLlmModelConfig(llmModelConfig);
-=======
     /** 获取对话使用的模型 */
     private ModelEntity getModelForChat(LLMModelConfig llmModelConfig, String specifiedModelId, String userId) {
         String finalModelId;
@@ -319,7 +260,6 @@
         } else {
             finalModelId = llmModelConfig.getModelId();
         }
->>>>>>> e276a7aa
 
         ModelEntity model = llmDomainService.findModelById(finalModelId);
         if (finalModelId == null) {
@@ -351,14 +291,8 @@
 
     /** 设置上下文和历史消息
      *
-<<<<<<< HEAD
-     * @param environment 对话环境
-     */
-    private void setupContextAndHistory(ChatContext environment) {
-=======
      * @param environment 对话环境 */
     private void setupContextAndHistory(ChatContext environment, ChatRequest chatRequest) {
->>>>>>> e276a7aa
         String sessionId = environment.getSessionId();
 
         // 获取上下文
@@ -394,16 +328,8 @@
      *
      * @param environment 对话环境
      * @param contextEntity 上下文实体
-<<<<<<< HEAD
-     * @param messageEntities 消息实体列表
-     */
-    private void applyTokenOverflowStrategy(
-            ChatContext environment,
-            ContextEntity contextEntity,
-=======
      * @param messageEntities 消息实体列表 */
     private void applyTokenOverflowStrategy(ChatContext environment, ContextEntity contextEntity,
->>>>>>> e276a7aa
             List<MessageEntity> messageEntities) {
 
         LLMModelConfig llmModelConfig = environment.getLlmModelConfig();

package org.xhy.application.conversation.service.message;

import com.baomidou.mybatisplus.core.toolkit.StringUtils;
import dev.langchain4j.agent.tool.ToolSpecification;
import dev.langchain4j.data.message.*;
import dev.langchain4j.memory.chat.MessageWindowChatMemory;
import dev.langchain4j.model.chat.ChatModel;
import dev.langchain4j.model.chat.StreamingChatModel;
import dev.langchain4j.model.chat.response.ChatResponse;
import dev.langchain4j.service.AiServices;
import dev.langchain4j.service.TokenStream;
import dev.langchain4j.service.tool.ToolExecutor;
import dev.langchain4j.service.tool.ToolProvider;
import dev.langchain4j.store.memory.chat.InMemoryChatMemoryStore;
import org.xhy.application.conversation.dto.AgentChatResponse;
import org.xhy.application.conversation.service.handler.context.AgentPromptTemplates;
import org.xhy.application.conversation.service.handler.context.ChatContext;
import org.xhy.application.conversation.service.message.agent.tool.RagToolManager;
import org.xhy.domain.agent.model.AgentEntity;
import org.xhy.domain.conversation.constant.MessageType;
import org.xhy.domain.conversation.constant.Role;
import org.xhy.domain.conversation.model.MessageEntity;
import org.xhy.domain.conversation.service.MessageDomainService;
import org.xhy.domain.conversation.service.SessionDomainService;
import org.xhy.domain.llm.model.HighAvailabilityResult;
import org.xhy.domain.llm.model.ModelEntity;
import org.xhy.domain.llm.model.ProviderEntity;
import org.xhy.domain.llm.service.HighAvailabilityDomainService;
import org.xhy.domain.llm.service.LLMDomainService;
import org.xhy.domain.user.service.UserSettingsDomainService;
import org.xhy.domain.user.service.AccountDomainService;
import org.xhy.infrastructure.exception.BusinessException;
import org.xhy.infrastructure.llm.LLMServiceFactory;
import org.xhy.infrastructure.transport.MessageTransport;
import org.xhy.application.billing.service.BillingService;
import org.xhy.application.billing.dto.BillingContext;
import org.xhy.infrastructure.exception.InsufficientBalanceException;
import org.xhy.domain.product.constant.BillingType;
import org.xhy.domain.product.constant.UsageDataKeys;
import org.xhy.domain.user.model.AccountEntity;
import org.slf4j.Logger;
import org.slf4j.LoggerFactory;
import java.math.BigDecimal;

import java.util.ArrayList;
import java.util.Collections;
import java.util.List;
import java.util.Map;
import java.util.concurrent.atomic.AtomicReference;

public abstract class AbstractMessageHandler {

    /** 日志记录器 */
    private static final Logger logger = LoggerFactory.getLogger(AbstractMessageHandler.class);

    /** 连接超时时间（毫秒） */
    protected static final long CONNECTION_TIMEOUT = 3000000L;

    protected final LLMServiceFactory llmServiceFactory;
    protected final MessageDomainService messageDomainService;
    protected final HighAvailabilityDomainService highAvailabilityDomainService;
    protected final SessionDomainService sessionDomainService;
    protected final UserSettingsDomainService userSettingsDomainService;
    protected final LLMDomainService llmDomainService;
<<<<<<< HEAD
    protected final BillingService billingService;
    protected final AccountDomainService accountDomainService;
    public AbstractMessageHandler(LLMServiceFactory llmServiceFactory, MessageDomainService messageDomainService,
            HighAvailabilityDomainService highAvailabilityDomainService, SessionDomainService sessionDomainService,
            UserSettingsDomainService userSettingsDomainService, LLMDomainService llmDomainService,
            BillingService billingService, AccountDomainService accountDomainService) {
=======
    protected final RagToolManager ragToolManager;
    public AbstractMessageHandler(LLMServiceFactory llmServiceFactory, MessageDomainService messageDomainService,
            HighAvailabilityDomainService highAvailabilityDomainService, SessionDomainService sessionDomainService,
            UserSettingsDomainService userSettingsDomainService, LLMDomainService llmDomainService,
            RagToolManager ragToolManager) {
>>>>>>> 55fcf755
        this.llmServiceFactory = llmServiceFactory;
        this.messageDomainService = messageDomainService;
        this.highAvailabilityDomainService = highAvailabilityDomainService;
        this.sessionDomainService = sessionDomainService;
        this.userSettingsDomainService = userSettingsDomainService;
        this.llmDomainService = llmDomainService;
<<<<<<< HEAD
        this.billingService = billingService;
        this.accountDomainService = accountDomainService;
=======
        this.ragToolManager = ragToolManager;
>>>>>>> 55fcf755
    }

    /** 处理对话的模板方法
     *
     * @param chatContext 对话环境
     * @param transport 消息传输实现
     * @return 连接对象
     * @param <T> 连接类型 */
    public <T> T chat(ChatContext chatContext, MessageTransport<T> transport) {
        // 1. 创建连接
        T connection = transport.createConnection(CONNECTION_TIMEOUT);

        // 2. 检查用户余额是否足够
        checkBalanceBeforeChat(chatContext.getUserId(), transport, connection);

        // 3. 创建消息实体
        MessageEntity llmMessageEntity = createLlmMessage(chatContext);
        MessageEntity userMessageEntity = createUserMessage(chatContext);

        // 3. 初始化聊天内存
        MessageWindowChatMemory memory = initMemory();

        // 4. 构建历史消息
        buildHistoryMessage(chatContext, memory);

        // 5. 根据子类决定是否需要工具
        ToolProvider toolProvider = provideTools(chatContext);

        // 6. 根据是否流式选择不同的处理方式
        if (chatContext.isStreaming()) {
            processStreamingChat(chatContext, connection, transport, userMessageEntity, llmMessageEntity, memory,
                    toolProvider);
        } else {
            processSyncChat(chatContext, connection, transport, userMessageEntity, llmMessageEntity, memory,
                    toolProvider);
        }

        return connection;
    }

    /** 子类可以覆盖这个方法提供工具 */
    protected ToolProvider provideTools(ChatContext chatContext) {
        return null; // 默认不提供工具
    }

    /** 流式聊天处理 */
    protected <T> void processStreamingChat(ChatContext chatContext, T connection, MessageTransport<T> transport,
            MessageEntity userEntity, MessageEntity llmEntity, MessageWindowChatMemory memory,
            ToolProvider toolProvider) {

        // 获取流式LLM客户端
        StreamingChatModel streamingClient = llmServiceFactory.getStreamingClient(chatContext.getProvider(),
                chatContext.getModel());

        // 创建流式Agent
        Agent agent = buildStreamingAgent(streamingClient, memory, toolProvider, chatContext.getAgent());

        // 使用现有的流式处理逻辑
        processChat(agent, connection, transport, chatContext, userEntity, llmEntity);
    }

    /** 同步聊天处理 */
    protected <T> void processSyncChat(ChatContext chatContext, T connection, MessageTransport<T> transport,
            MessageEntity userEntity, MessageEntity llmEntity, MessageWindowChatMemory memory,
            ToolProvider toolProvider) {

        // 1. 获取同步LLM客户端
        ChatModel syncClient = llmServiceFactory.getStrandClient(chatContext.getProvider(), chatContext.getModel());

        // 2. 保存用户消息
        messageDomainService.saveMessageAndUpdateContext(Collections.singletonList(userEntity),
                chatContext.getContextEntity());

        try {
            // 3. 记录调用开始时间
            long startTime = System.currentTimeMillis();

            List<ChatMessage> messages = memory.messages();
            messages.add(new UserMessage(chatContext.getUserMessage()));
            ChatResponse chatResponse = syncClient.chat(messages);

            // 4. 构建同步Agent并调用
            String responseText = chatResponse.aiMessage().text();

            // 5. 处理响应 - 设置消息内容
            llmEntity.setContent(responseText);
            llmEntity.setTokenCount(chatResponse.tokenUsage().outputTokenCount());
            userEntity.setTokenCount(chatResponse.tokenUsage().inputTokenCount());

            // 6. 保存消息
            messageDomainService.updateMessage(userEntity);
            messageDomainService.saveMessageAndUpdateContext(Collections.singletonList(llmEntity),
                    chatContext.getContextEntity());

            // 7. 发送完整响应
            AgentChatResponse response = new AgentChatResponse(responseText, true);
            response.setMessageType(MessageType.TEXT);
            transport.sendEndMessage(connection, response);

            // 8. 上报调用成功结果
            long latency = System.currentTimeMillis() - startTime;
            highAvailabilityDomainService.reportCallResult(chatContext.getInstanceId(), chatContext.getModel().getId(),
                    true, latency, null);

            // 9. 执行模型调用计费
            performBillingWithErrorHandling(chatContext, chatResponse.tokenUsage().inputTokenCount(),
                    chatResponse.tokenUsage().outputTokenCount(), transport, connection);

        } catch (Exception e) {
            // 错误处理
            AgentChatResponse errorResponse = AgentChatResponse.buildEndMessage(e.getMessage(), MessageType.TEXT);
            transport.sendMessage(connection, errorResponse);

            long latency = System.currentTimeMillis() - System.currentTimeMillis();
            highAvailabilityDomainService.reportCallResult(chatContext.getInstanceId(), chatContext.getModel().getId(),
                    false, latency, e.getMessage());
        }
    }

    /** 子类实现具体的聊天处理逻辑 */
    protected <T> void processChat(Agent agent, T connection, MessageTransport<T> transport, ChatContext chatContext,
            MessageEntity userEntity, MessageEntity llmEntity) {

        messageDomainService.saveMessageAndUpdateContext(Collections.singletonList(userEntity),
                chatContext.getContextEntity());

        AtomicReference<StringBuilder> messageBuilder = new AtomicReference<>(new StringBuilder());
        TokenStream tokenStream = agent.chat(chatContext.getUserMessage());

        // 记录调用开始时间
        long startTime = System.currentTimeMillis();

        tokenStream.onError(throwable -> {
            transport.sendMessage(connection,
                    AgentChatResponse.buildEndMessage(throwable.getMessage(), MessageType.TEXT));

            // 上报调用失败结果
            long latency = System.currentTimeMillis() - startTime;
            highAvailabilityDomainService.reportCallResult(chatContext.getInstanceId(), chatContext.getModel().getId(),
                    false, latency, throwable.getMessage());
        });

        // 部分响应处理
        tokenStream.onPartialResponse(reply -> {
            messageBuilder.get().append(reply);
            // 删除换行后消息为空字符串
            if (messageBuilder.get().toString().trim().isEmpty()) {
                return;
            }
            transport.sendMessage(connection, AgentChatResponse.build(reply, MessageType.TEXT));
        });

        // 完整响应处理
        tokenStream.onCompleteResponse(chatResponse -> {
            // 更新token信息
            llmEntity.setTokenCount(chatResponse.tokenUsage().outputTokenCount());
            llmEntity.setContent(chatResponse.aiMessage().text());

            userEntity.setTokenCount(chatResponse.tokenUsage().inputTokenCount());
            messageDomainService.updateMessage(userEntity);

            // 保存AI消息
            messageDomainService.saveMessageAndUpdateContext(Collections.singletonList(llmEntity),
                    chatContext.getContextEntity());

            // 发送结束消息
            transport.sendEndMessage(connection, AgentChatResponse.buildEndMessage(MessageType.TEXT));

            // 上报调用成功结果
            long latency = System.currentTimeMillis() - startTime;
            highAvailabilityDomainService.reportCallResult(chatContext.getInstanceId(), chatContext.getModel().getId(),
                    true, latency, null);

            // 执行模型调用计费
            performBillingWithErrorHandling(chatContext, chatResponse.tokenUsage().inputTokenCount(),
                    chatResponse.tokenUsage().outputTokenCount(), transport, connection);

            smartRenameSession(chatContext);
        });

        // 错误处理
        // tokenStream.onError(throwable -> handleError(
        // connection, transport, chatContext,
        // messageBuilder.toString(), llmEntity, throwable));

        // 工具执行处理
        tokenStream.onToolExecuted(toolExecution -> {
            if (messageBuilder.get().length() > 0) {
                transport.sendMessage(connection, AgentChatResponse.buildEndMessage(MessageType.TEXT));
                llmEntity.setContent(messageBuilder.get().toString());
                messageDomainService.saveMessageAndUpdateContext(Collections.singletonList(llmEntity),
                        chatContext.getContextEntity());
                messageBuilder.set(new StringBuilder());
            }
            String message = "执行工具：" + toolExecution.request().name();
            MessageEntity toolMessage = createLlmMessage(chatContext);
            toolMessage.setMessageType(MessageType.TOOL_CALL);
            toolMessage.setContent(message);
            messageDomainService.saveMessageAndUpdateContext(Collections.singletonList(toolMessage),
                    chatContext.getContextEntity());

            transport.sendMessage(connection, AgentChatResponse.buildEndMessage(message, MessageType.TOOL_CALL));
        });

        // 启动流处理
        tokenStream.start();
    }

    /** 初始化内存 */
    protected MessageWindowChatMemory initMemory() {
        return MessageWindowChatMemory.builder().maxMessages(1000).chatMemoryStore(new InMemoryChatMemoryStore())
                .build();
    }

    /** 构建流式Agent */
    protected Agent buildStreamingAgent(StreamingChatModel model, MessageWindowChatMemory memory,
            ToolProvider toolProvider, AgentEntity agent) {

        Map<ToolSpecification, ToolExecutor> ragTools = ragToolManager.createRagTools(agent);

        AiServices<Agent> agentService = AiServices.builder(Agent.class).streamingChatModel(model).chatMemory(memory);

        if (ragTools != null) {
            agentService.tools(ragTools);
        }

        if (toolProvider != null) {
            agentService.toolProvider(toolProvider);
        }

        return agentService.build();
    }

    /** 创建用户消息实体 */
    protected MessageEntity createUserMessage(ChatContext environment) {
        MessageEntity messageEntity = new MessageEntity();
        messageEntity.setRole(Role.USER);
        messageEntity.setContent(environment.getUserMessage());
        messageEntity.setSessionId(environment.getSessionId());
        messageEntity.setFileUrls(environment.getFileUrls());
        return messageEntity;
    }

    /** 创建LLM消息实体 */
    protected MessageEntity createLlmMessage(ChatContext environment) {
        MessageEntity messageEntity = new MessageEntity();
        messageEntity.setRole(Role.ASSISTANT);
        messageEntity.setSessionId(environment.getSessionId());
        messageEntity.setModel(environment.getModel().getModelId());
        messageEntity.setProvider(environment.getProvider().getId());
        return messageEntity;
    }

    /** 构建历史消息到内存中 */
    protected void buildHistoryMessage(ChatContext chatContext, MessageWindowChatMemory memory) {
        String summary = chatContext.getContextEntity().getSummary();
        if (StringUtils.isNotEmpty(summary)) {
            // 添加为AI消息，但明确标识这是摘要
            memory.add(new AiMessage(AgentPromptTemplates.getSummaryPrefix() + summary));
        }

        String presetToolPrompt = "";
        // 设置预先工具设置的参数到系统提示词中
        Map<String, Map<String, Map<String, String>>> toolPresetParams = chatContext.getAgent().getToolPresetParams();
        if (toolPresetParams != null) {
            presetToolPrompt = AgentPromptTemplates.generatePresetToolPrompt(toolPresetParams);
        }

        memory.add(new SystemMessage(chatContext.getAgent().getSystemPrompt() + "\n" + presetToolPrompt));
        List<MessageEntity> messageHistory = chatContext.getMessageHistory();
        for (MessageEntity messageEntity : messageHistory) {
            if (messageEntity.isUserMessage()) {
                List<String> fileUrls = messageEntity.getFileUrls();
                for (String fileUrl : fileUrls) {
                    memory.add(UserMessage.from(ImageContent.from(fileUrl)));
                }
                if (!StringUtils.isEmpty(messageEntity.getContent())) {
                    memory.add(new UserMessage(messageEntity.getContent()));
                }
            } else if (messageEntity.isAIMessage()) {
                memory.add(new AiMessage(messageEntity.getContent()));
            } else if (messageEntity.isSystemMessage()) {
                memory.add(new SystemMessage(messageEntity.getContent()));
            }
        }
    }

    // 智能重命名会话
    protected void smartRenameSession(ChatContext chatContext) {
        Thread thread = new Thread(() -> {
            // 获取会话 id
            String sessionId = chatContext.getSessionId();
            // 是否是首次对话
            boolean isFirstConversation = messageDomainService.isFirstConversation(sessionId);
            // 如果首次对话，则重命名会话
            if (isFirstConversation) {
                // 调用用户默认模型进行智能会话名称
                String userId = chatContext.getUserId();
                String userDefaultModelId = userSettingsDomainService.getUserDefaultModelId(userId);
                ModelEntity model = llmDomainService.getModelById(userDefaultModelId);
                // 4. 获取用户降级配置
                List<String> fallbackChain = userSettingsDomainService.getUserFallbackChain(userId);

                // 5. 获取服务商信息（支持高可用、会话亲和性和降级）
                HighAvailabilityResult result = highAvailabilityDomainService.selectBestProvider(model, userId,
                        sessionId, fallbackChain);
                ProviderEntity provider = result.getProvider();
                ModelEntity selectedModel = result.getModel();
                ChatModel strandClient = llmServiceFactory.getStrandClient(provider, selectedModel);
                ArrayList<ChatMessage> chatMessages = new ArrayList<>();
                chatMessages.add(new SystemMessage(AgentPromptTemplates.getStartConversationPrompt()));
                chatMessages.add(new UserMessage(chatContext.getUserMessage()));
                ChatResponse chat = strandClient.chat(chatMessages);
                String sessionTitle = chat.aiMessage().text();
                sessionDomainService.updateSession(chatContext.getSessionId(), userId, sessionTitle);

            }
        });
        thread.start();
    }

    /** 创建计费上下文
     * 
     * @param chatContext 聊天上下文
     * @param inputTokens 输入Token数量
     * @param outputTokens 输出Token数量
     * @return 计费上下文 */
    private BillingContext createBillingContext(ChatContext chatContext, Integer inputTokens, Integer outputTokens) {
        String requestId = generateRequestId(chatContext.getSessionId(), chatContext.getUserId());

        return BillingContext.builder().type(BillingType.MODEL_USAGE.getCode())
                .serviceId(chatContext.getModel().getId().toString()) // 使用模型表主键ID
                .usageData(Map.of(UsageDataKeys.INPUT_TOKENS, inputTokens != null ? inputTokens : 0,
                        UsageDataKeys.OUTPUT_TOKENS, outputTokens != null ? outputTokens : 0))
                .requestId(requestId).userId(chatContext.getUserId()) // 添加用户ID
                .build();
    }

    /** 生成幂等性请求ID
     * 
     * @param sessionId 会话ID
     * @param userId 用户ID
     * @return 请求ID */
    private String generateRequestId(String sessionId, String userId) {
        long timestamp = System.currentTimeMillis();
        return String.format("billing_%s_%s_%d", sessionId, userId, timestamp);
    }

    /** 执行计费并处理异常
     * 
     * @param chatContext 聊天上下文
     * @param inputTokens 输入Token数
     * @param outputTokens 输出Token数
     * @param transport 消息传输
     * @param connection 连接对象 */
    protected <T> void performBillingWithErrorHandling(ChatContext chatContext, Integer inputTokens,
            Integer outputTokens, MessageTransport<T> transport, T connection) {
        try {
            // 创建计费上下文
            BillingContext billingContext = createBillingContext(chatContext, inputTokens, outputTokens);

            // 执行计费
            billingService.charge(billingContext);

            logger.info("模型调用计费成功 - 用户: {}, 模型: {}, 输入Token: {}, 输出Token: {}, 费用已扣除", chatContext.getUserId(),
                    chatContext.getModel().getId(), inputTokens, outputTokens);

        } catch (InsufficientBalanceException e) {
            // 余额不足异常处理
            logger.warn("用户余额不足 - 用户: {}, 模型: {}, 错误: {}", chatContext.getUserId(), chatContext.getModel().getId(),
                    e.getMessage());

            // 发送余额不足提示消息
            AgentChatResponse balanceWarning = new AgentChatResponse("⚠️ 账户余额不足，请及时充值以继续使用服务", false);
            balanceWarning.setMessageType(MessageType.TEXT);
            transport.sendMessage(connection, balanceWarning);

        } catch (BusinessException e) {
            // 业务异常：记录日志但不影响对话
            logger.error("计费业务异常 - 用户: {}, 模型: {}, 错误: {}", chatContext.getUserId(), chatContext.getModel().getId(),
                    e.getMessage(), e);

        } catch (Exception e) {
            // 系统异常：记录日志但不影响对话
            logger.error("计费系统异常 - 用户: {}, 模型: {}, 错误: {}", chatContext.getUserId(), chatContext.getModel().getId(),
                    e.getMessage(), e);
        }
    }

    /** 检查用户余额是否足够开始对话
     * 
     * @param userId 用户ID
     * @param transport 消息传输
     * @param connection 连接对象
     * @param <T> 连接类型
     * @throws InsufficientBalanceException 余额不足时抛出 */
    protected <T> void checkBalanceBeforeChat(String userId, MessageTransport<T> transport, T connection) {
        try {
            AccountEntity account = accountDomainService.getOrCreateAccount(userId);
            if (account.getBalance().compareTo(BigDecimal.ZERO) <= 0) {
                // 余额不足：发送错误消息
                String errorMessage = "⚠️ 账户余额不足，当前余额：" + account.getBalance() + "元，请充值后继续使用";
                AgentChatResponse errorResponse = AgentChatResponse.buildEndMessage(errorMessage, MessageType.TEXT);
                transport.sendMessage(connection, errorResponse);

                logger.warn("用户余额不足被拒绝对话 - 用户: {}, 当前余额: {}", userId, account.getBalance());
                throw new InsufficientBalanceException("账户余额不足，请充值后继续使用");
            }

            logger.debug("用户余额检查通过 - 用户: {}, 当前余额: {}", userId, account.getBalance());
        } catch (InsufficientBalanceException e) {
            // 重新抛出余额不足异常
            throw e;
        } catch (Exception e) {
            logger.error("余额检查异常 - 用户: {}, 错误: {}", userId, e.getMessage(), e);
            // 余额检查异常时，为了不影响用户体验，允许继续对话
            logger.warn("余额检查服务异常，允许用户继续对话 - 用户: {}", userId);
        }
    }
}<|MERGE_RESOLUTION|>--- conflicted
+++ resolved
@@ -62,32 +62,22 @@
     protected final SessionDomainService sessionDomainService;
     protected final UserSettingsDomainService userSettingsDomainService;
     protected final LLMDomainService llmDomainService;
-<<<<<<< HEAD
+    protected final RagToolManager ragToolManager;
     protected final BillingService billingService;
     protected final AccountDomainService accountDomainService;
     public AbstractMessageHandler(LLMServiceFactory llmServiceFactory, MessageDomainService messageDomainService,
             HighAvailabilityDomainService highAvailabilityDomainService, SessionDomainService sessionDomainService,
             UserSettingsDomainService userSettingsDomainService, LLMDomainService llmDomainService,
-            BillingService billingService, AccountDomainService accountDomainService) {
-=======
-    protected final RagToolManager ragToolManager;
-    public AbstractMessageHandler(LLMServiceFactory llmServiceFactory, MessageDomainService messageDomainService,
-            HighAvailabilityDomainService highAvailabilityDomainService, SessionDomainService sessionDomainService,
-            UserSettingsDomainService userSettingsDomainService, LLMDomainService llmDomainService,
-            RagToolManager ragToolManager) {
->>>>>>> 55fcf755
+            RagToolManager ragToolManager,BillingService billingService,AccountDomainService accountDomainService) {
         this.llmServiceFactory = llmServiceFactory;
         this.messageDomainService = messageDomainService;
         this.highAvailabilityDomainService = highAvailabilityDomainService;
         this.sessionDomainService = sessionDomainService;
         this.userSettingsDomainService = userSettingsDomainService;
         this.llmDomainService = llmDomainService;
-<<<<<<< HEAD
+        this.ragToolManager = ragToolManager;
         this.billingService = billingService;
         this.accountDomainService = accountDomainService;
-=======
-        this.ragToolManager = ragToolManager;
->>>>>>> 55fcf755
     }
 
     /** 处理对话的模板方法
@@ -275,7 +265,7 @@
 
         // 工具执行处理
         tokenStream.onToolExecuted(toolExecution -> {
-            if (messageBuilder.get().length() > 0) {
+            if (!messageBuilder.get().isEmpty()) {
                 transport.sendMessage(connection, AgentChatResponse.buildEndMessage(MessageType.TEXT));
                 llmEntity.setContent(messageBuilder.get().toString());
                 messageDomainService.saveMessageAndUpdateContext(Collections.singletonList(llmEntity),
@@ -410,7 +400,7 @@
     }
 
     /** 创建计费上下文
-     * 
+     *
      * @param chatContext 聊天上下文
      * @param inputTokens 输入Token数量
      * @param outputTokens 输出Token数量
@@ -427,7 +417,7 @@
     }
 
     /** 生成幂等性请求ID
-     * 
+     *
      * @param sessionId 会话ID
      * @param userId 用户ID
      * @return 请求ID */
@@ -437,7 +427,7 @@
     }
 
     /** 执行计费并处理异常
-     * 
+     *
      * @param chatContext 聊天上下文
      * @param inputTokens 输入Token数
      * @param outputTokens 输出Token数
@@ -478,7 +468,7 @@
     }
 
     /** 检查用户余额是否足够开始对话
-     * 
+     *
      * @param userId 用户ID
      * @param transport 消息传输
      * @param connection 连接对象

package org.xhy.application.conversation.service.message.chat;

import org.springframework.stereotype.Component;
import org.xhy.application.conversation.service.message.AbstractMessageHandler;
import org.xhy.application.conversation.service.message.agent.tool.RagToolManager;
import org.xhy.domain.conversation.service.MessageDomainService;
import org.xhy.domain.conversation.service.SessionDomainService;
import org.xhy.domain.llm.service.HighAvailabilityDomainService;
import org.xhy.domain.llm.service.LLMDomainService;
import org.xhy.domain.user.service.UserSettingsDomainService;
import org.xhy.infrastructure.llm.LLMServiceFactory;
import org.xhy.application.billing.service.BillingService;
import org.xhy.domain.user.service.AccountDomainService;

/** 标准消息处理器 */
@Component(value = "chatMessageHandler")
public class ChatMessageHandler extends AbstractMessageHandler {

    public ChatMessageHandler(LLMServiceFactory llmServiceFactory, MessageDomainService messageDomainService,
            HighAvailabilityDomainService highAvailabilityDomainService, SessionDomainService sessionDomainService,
            UserSettingsDomainService userSettingsDomainService, LLMDomainService llmDomainService,
<<<<<<< HEAD
            BillingService billingService, AccountDomainService accountDomainService) {
        super(llmServiceFactory, messageDomainService, highAvailabilityDomainService, sessionDomainService,
                userSettingsDomainService, llmDomainService, billingService, accountDomainService);
        this.highAvailabilityDomainService = highAvailabilityDomainService;
        this.sessionDomainService = sessionDomainService;
        this.userSettingsDomainService = userSettingsDomainService;
        this.llmDomainService = llmDomainService;
=======
            RagToolManager ragToolManager) {
        super(llmServiceFactory, messageDomainService, highAvailabilityDomainService, sessionDomainService,
                userSettingsDomainService, llmDomainService, ragToolManager);
>>>>>>> 55fcf755
    }
}<|MERGE_RESOLUTION|>--- conflicted
+++ resolved
@@ -16,21 +16,8 @@
 @Component(value = "chatMessageHandler")
 public class ChatMessageHandler extends AbstractMessageHandler {
 
-    public ChatMessageHandler(LLMServiceFactory llmServiceFactory, MessageDomainService messageDomainService,
-            HighAvailabilityDomainService highAvailabilityDomainService, SessionDomainService sessionDomainService,
-            UserSettingsDomainService userSettingsDomainService, LLMDomainService llmDomainService,
-<<<<<<< HEAD
-            BillingService billingService, AccountDomainService accountDomainService) {
-        super(llmServiceFactory, messageDomainService, highAvailabilityDomainService, sessionDomainService,
-                userSettingsDomainService, llmDomainService, billingService, accountDomainService);
-        this.highAvailabilityDomainService = highAvailabilityDomainService;
-        this.sessionDomainService = sessionDomainService;
-        this.userSettingsDomainService = userSettingsDomainService;
-        this.llmDomainService = llmDomainService;
-=======
-            RagToolManager ragToolManager) {
-        super(llmServiceFactory, messageDomainService, highAvailabilityDomainService, sessionDomainService,
-                userSettingsDomainService, llmDomainService, ragToolManager);
->>>>>>> 55fcf755
+
+    public ChatMessageHandler(LLMServiceFactory llmServiceFactory, MessageDomainService messageDomainService, HighAvailabilityDomainService highAvailabilityDomainService, SessionDomainService sessionDomainService, UserSettingsDomainService userSettingsDomainService, LLMDomainService llmDomainService, RagToolManager ragToolManager, BillingService billingService, AccountDomainService accountDomainService) {
+        super(llmServiceFactory, messageDomainService, highAvailabilityDomainService, sessionDomainService, userSettingsDomainService, llmDomainService, ragToolManager, billingService, accountDomainService);
     }
 }
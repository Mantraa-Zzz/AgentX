--- conflicted
+++ resolved
@@ -21,14 +21,6 @@
         }
 
         MessageDTO dto = new MessageDTO();
-<<<<<<< HEAD
-        dto.setId(message.getId());
-        dto.setRole(message.getRole());
-        dto.setContent(message.getContent());
-        dto.setCreatedAt(message.getCreatedAt());
-        dto.setMessageType(message.getMessageType());
-=======
->>>>>>> e276a7aa
 
         BeanUtils.copyProperties(message, dto);
         return dto;

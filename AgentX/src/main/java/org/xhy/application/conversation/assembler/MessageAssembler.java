package org.xhy.application.conversation.assembler;

import org.springframework.beans.BeanUtils;
import org.xhy.domain.conversation.model.MessageEntity;
import org.xhy.application.conversation.dto.MessageDTO;

import java.util.Collections;
import java.util.List;
import java.util.stream.Collectors;

/** 消息对象转换器 */
public class MessageAssembler {

    /** 将Message实体转换为MessageDTO
     *
     * @param message 消息实体
     * @return 消息DTO */
    public static MessageDTO toDTO(MessageEntity message) {
        if (message == null) {
            return null;
        }

        MessageDTO dto = new MessageDTO();
<<<<<<< HEAD
        dto.setId(message.getId());
        dto.setRole(message.getRole());
        dto.setContent(message.getContent());
        dto.setCreatedAt(message.getCreatedAt());
        dto.setMessageType(message.getMessageType());
=======
>>>>>>> 45fcc11e

        BeanUtils.copyProperties(message, dto);
        return dto;
    }

    /** 将消息实体列表转换为DTO列表
     *
     * @param messages 消息实体列表
     * @return 消息DTO列表 */
    public static List<MessageDTO> toDTOs(List<MessageEntity> messages) {
        if (messages == null) {
            return Collections.emptyList();
        }

        return messages.stream().map(MessageAssembler::toDTO).collect(Collectors.toList());
    }
}<|MERGE_RESOLUTION|>--- conflicted
+++ resolved
@@ -21,14 +21,6 @@
         }
 
         MessageDTO dto = new MessageDTO();
-<<<<<<< HEAD
-        dto.setId(message.getId());
-        dto.setRole(message.getRole());
-        dto.setContent(message.getContent());
-        dto.setCreatedAt(message.getCreatedAt());
-        dto.setMessageType(message.getMessageType());
-=======
->>>>>>> 45fcc11e
 
         BeanUtils.copyProperties(message, dto);
         return dto;

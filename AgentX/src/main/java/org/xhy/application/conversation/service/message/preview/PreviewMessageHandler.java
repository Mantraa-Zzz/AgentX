package org.xhy.application.conversation.service.message.preview;

import dev.langchain4j.service.TokenStream;
import dev.langchain4j.service.tool.ToolProvider;
import org.springframework.stereotype.Component;
import org.xhy.application.conversation.dto.AgentChatResponse;
import org.xhy.application.conversation.service.handler.context.ChatContext;
import org.xhy.application.conversation.service.message.AbstractMessageHandler;
import org.xhy.application.conversation.service.message.Agent;
import org.xhy.application.conversation.service.message.agent.AgentToolManager;
import org.xhy.application.conversation.service.message.agent.tool.RagToolManager;
import org.xhy.domain.conversation.constant.MessageType;
import org.xhy.domain.conversation.model.MessageEntity;
import org.xhy.domain.conversation.service.MessageDomainService;
import org.xhy.domain.conversation.service.SessionDomainService;
import org.xhy.domain.llm.service.HighAvailabilityDomainService;
import org.xhy.domain.llm.service.LLMDomainService;
import org.xhy.domain.user.service.UserSettingsDomainService;
import org.xhy.infrastructure.llm.LLMServiceFactory;
import org.xhy.infrastructure.transport.MessageTransport;
import org.xhy.application.billing.service.BillingService;
import org.xhy.domain.user.service.AccountDomainService;

import java.util.Collections;
import java.util.concurrent.atomic.AtomicReference;

/** 预览消息处理器 专门用于Agent预览功能，不会保存消息到数据库 */
@Component(value = "previewMessageHandler")
public class PreviewMessageHandler extends AbstractMessageHandler {

    private final AgentToolManager agentToolManager;

    public PreviewMessageHandler(LLMServiceFactory llmServiceFactory, MessageDomainService messageDomainService,
            HighAvailabilityDomainService highAvailabilityDomainService, SessionDomainService sessionDomainService,
            UserSettingsDomainService userSettingsDomainService, LLMDomainService llmDomainService,
<<<<<<< HEAD
            BillingService billingService, AccountDomainService accountDomainService,
            AgentToolManager agentToolManager) {
        super(llmServiceFactory, messageDomainService, highAvailabilityDomainService, sessionDomainService,
                userSettingsDomainService, llmDomainService, billingService, accountDomainService);
        this.agentToolManager = agentToolManager;
        this.highAvailabilityDomainService = highAvailabilityDomainService;
        this.sessionDomainService = sessionDomainService;
        this.userSettingsDomainService = userSettingsDomainService;
        this.llmDomainService = llmDomainService;
=======
            AgentToolManager agentToolManager, RagToolManager ragToolManager) {
        super(llmServiceFactory, messageDomainService, highAvailabilityDomainService, sessionDomainService,
                userSettingsDomainService, llmDomainService, ragToolManager);
        this.agentToolManager = agentToolManager;
>>>>>>> 55fcf755
    }

    @Override
    protected ToolProvider provideTools(ChatContext chatContext) {
        return agentToolManager.createToolProvider(agentToolManager.getAvailableTools(chatContext),
                chatContext.getAgent().getToolPresetParams(), chatContext.getUserId());
    }

    /** 预览专用的聊天处理逻辑 与正常流程的区别是不保存消息到数据库 */
    @Override
    protected <T> void processChat(Agent agent, T connection, MessageTransport<T> transport, ChatContext chatContext,
            MessageEntity userEntity, MessageEntity llmEntity) {

        AtomicReference<StringBuilder> messageBuilder = new AtomicReference<>(new StringBuilder());

        TokenStream tokenStream = agent.chat(chatContext.getUserMessage());

        tokenStream.onError(throwable -> {
            transport.sendMessage(connection,
                    AgentChatResponse.buildEndMessage(throwable.getMessage(), MessageType.TEXT));
        });

        // 部分响应处理
        tokenStream.onPartialResponse(reply -> {
            messageBuilder.get().append(reply);
            // 删除换行后消息为空字符串
            if (messageBuilder.get().toString().trim().isEmpty()) {
                return;
            }
            transport.sendMessage(connection, AgentChatResponse.build(reply, MessageType.TEXT));
        });

        // 完整响应处理
        tokenStream.onCompleteResponse(chatResponse -> {
            // 发送结束消息
            transport.sendEndMessage(connection, AgentChatResponse.buildEndMessage(MessageType.TEXT));

            // 执行模型调用计费
            performBillingWithErrorHandling(chatContext, chatResponse.tokenUsage().inputTokenCount(),
                    chatResponse.tokenUsage().outputTokenCount(), transport, connection);
        });

        // 工具执行处理
        tokenStream.onToolExecuted(toolExecution -> {
            if (messageBuilder.get().length() > 0) {
                transport.sendMessage(connection, AgentChatResponse.buildEndMessage(MessageType.TEXT));
                llmEntity.setContent(messageBuilder.toString());

                messageBuilder.set(new StringBuilder());
            }
            String message = "执行工具：" + toolExecution.request().name();
            MessageEntity toolMessage = createLlmMessage(chatContext);
            toolMessage.setMessageType(MessageType.TOOL_CALL);
            toolMessage.setContent(message);
            transport.sendMessage(connection, AgentChatResponse.buildEndMessage(message, MessageType.TOOL_CALL));
        });

        // 启动流处理
        tokenStream.start();
    }
}<|MERGE_RESOLUTION|>--- conflicted
+++ resolved
@@ -30,26 +30,11 @@
 
     private final AgentToolManager agentToolManager;
 
-    public PreviewMessageHandler(LLMServiceFactory llmServiceFactory, MessageDomainService messageDomainService,
-            HighAvailabilityDomainService highAvailabilityDomainService, SessionDomainService sessionDomainService,
-            UserSettingsDomainService userSettingsDomainService, LLMDomainService llmDomainService,
-<<<<<<< HEAD
-            BillingService billingService, AccountDomainService accountDomainService,
-            AgentToolManager agentToolManager) {
-        super(llmServiceFactory, messageDomainService, highAvailabilityDomainService, sessionDomainService,
-                userSettingsDomainService, llmDomainService, billingService, accountDomainService);
+    public PreviewMessageHandler(LLMServiceFactory llmServiceFactory, MessageDomainService messageDomainService, HighAvailabilityDomainService highAvailabilityDomainService, SessionDomainService sessionDomainService, UserSettingsDomainService userSettingsDomainService, LLMDomainService llmDomainService, RagToolManager ragToolManager, BillingService billingService, AccountDomainService accountDomainService,AgentToolManager agentToolManager) {
+        super(llmServiceFactory, messageDomainService, highAvailabilityDomainService, sessionDomainService, userSettingsDomainService, llmDomainService, ragToolManager, billingService, accountDomainService);
         this.agentToolManager = agentToolManager;
-        this.highAvailabilityDomainService = highAvailabilityDomainService;
-        this.sessionDomainService = sessionDomainService;
-        this.userSettingsDomainService = userSettingsDomainService;
-        this.llmDomainService = llmDomainService;
-=======
-            AgentToolManager agentToolManager, RagToolManager ragToolManager) {
-        super(llmServiceFactory, messageDomainService, highAvailabilityDomainService, sessionDomainService,
-                userSettingsDomainService, llmDomainService, ragToolManager);
-        this.agentToolManager = agentToolManager;
->>>>>>> 55fcf755
     }
+
 
     @Override
     protected ToolProvider provideTools(ChatContext chatContext) {

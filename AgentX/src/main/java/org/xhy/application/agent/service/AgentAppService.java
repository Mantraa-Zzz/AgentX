package org.xhy.application.agent.service;

import com.baomidou.mybatisplus.core.conditions.query.LambdaQueryWrapper;
import com.baomidou.mybatisplus.extension.plugins.pagination.Page;
import org.slf4j.Logger;
import org.slf4j.LoggerFactory;
import org.springframework.stereotype.Service;
import org.springframework.transaction.annotation.Transactional;
import org.xhy.application.agent.assembler.AgentAssembler;
import org.xhy.application.agent.assembler.AgentVersionAssembler;
import org.xhy.application.agent.dto.AgentDTO;
import org.xhy.application.agent.dto.AgentWithUserDTO;
import org.xhy.application.agent.dto.AgentStatisticsDTO;
import org.xhy.domain.agent.model.AgentEntity;
import org.xhy.application.agent.dto.AgentVersionDTO;
import org.xhy.domain.agent.model.AgentVersionEntity;
import org.xhy.domain.agent.model.AgentWorkspaceEntity;
import org.xhy.domain.agent.model.LLMModelConfig;
import org.xhy.domain.agent.service.AgentDomainService;
import org.xhy.domain.agent.service.AgentWorkspaceDomainService;
import org.xhy.infrastructure.exception.ParamValidationException;
import org.xhy.domain.agent.constant.PublishStatus;
import org.xhy.interfaces.dto.agent.request.*;
import org.xhy.domain.scheduledtask.service.ScheduledTaskExecutionService;
<<<<<<< HEAD
import org.xhy.application.billing.service.BillingService;
import org.xhy.application.billing.dto.BillingContext;
import org.xhy.domain.product.constant.BillingType;
import org.xhy.domain.product.constant.UsageDataKeys;
import org.xhy.infrastructure.exception.InsufficientBalanceException;
=======
import org.xhy.domain.tool.service.UserToolDomainService;
import org.xhy.domain.rag.service.UserRagDomainService;
import org.xhy.domain.rag.service.RagVersionDomainService;
import org.xhy.domain.rag.constant.RagPublishStatus;
import org.xhy.domain.rag.model.UserRagEntity;
import org.xhy.domain.rag.model.RagVersionEntity;
import org.xhy.domain.tool.model.UserToolEntity;
import org.xhy.infrastructure.exception.BusinessException;
>>>>>>> 55fcf755

import java.util.ArrayList;
import java.util.List;
import java.util.Map;
import java.util.Set;
import java.util.stream.Collectors;

/** Agent应用服务，用于适配领域层的Agent服务 职责： 1. 接收和验证来自接口层的请求 2. 将请求转换为领域对象或参数 3. 调用领域服务执行业务逻辑 4. 转换和返回结果给接口层 */
@Service
public class AgentAppService {

    private static final Logger logger = LoggerFactory.getLogger(AgentAppService.class);

    private final AgentDomainService agentServiceDomainService;
    private final AgentWorkspaceDomainService agentWorkspaceDomainService;
    private final ScheduledTaskExecutionService scheduledTaskExecutionService;
<<<<<<< HEAD
    private final BillingService billingService;

    public AgentAppService(AgentDomainService agentServiceDomainService,
            AgentWorkspaceDomainService agentWorkspaceDomainService,
            ScheduledTaskExecutionService scheduledTaskExecutionService, BillingService billingService) {
        this.agentServiceDomainService = agentServiceDomainService;
        this.agentWorkspaceDomainService = agentWorkspaceDomainService;
        this.scheduledTaskExecutionService = scheduledTaskExecutionService;
        this.billingService = billingService;
=======
    private final UserToolDomainService userToolDomainService;
    private final UserRagDomainService userRagDomainService;
    private final RagVersionDomainService ragVersionDomainService;

    public AgentAppService(AgentDomainService agentServiceDomainService,
            AgentWorkspaceDomainService agentWorkspaceDomainService,
            ScheduledTaskExecutionService scheduledTaskExecutionService, UserToolDomainService userToolDomainService,
            UserRagDomainService userRagDomainService, RagVersionDomainService ragVersionDomainService) {
        this.agentServiceDomainService = agentServiceDomainService;
        this.agentWorkspaceDomainService = agentWorkspaceDomainService;
        this.scheduledTaskExecutionService = scheduledTaskExecutionService;
        this.userToolDomainService = userToolDomainService;
        this.userRagDomainService = userRagDomainService;
        this.ragVersionDomainService = ragVersionDomainService;
>>>>>>> 55fcf755
    }

    /** 创建新Agent */
    @Transactional
    public AgentDTO createAgent(CreateAgentRequest request, String userId) {
        logger.info("开始创建Agent - 用户: {}, Agent名称: {}", userId, request.getName());

        // 1. 创建计费上下文进行余额预检查
        BillingContext billingContext = BillingContext.builder().type(BillingType.AGENT_CREATION.getCode())
                .serviceId("agent_creation") // 固定业务标识
                .usageData(Map.of(UsageDataKeys.QUANTITY, 1)).requestId(generateRequestId(userId, "creation"))
                .userId(userId).build();

        // 2. 余额预检查 - 避免创建后发现余额不足
        if (!billingService.checkBalance(billingContext)) {
            logger.warn("Agent创建失败 - 用户余额不足: {}", userId);
            throw new InsufficientBalanceException("账户余额不足，无法创建Agent。请先充值后再试。");
        }

        // 3. 执行Agent创建逻辑
        AgentEntity entity = AgentAssembler.toEntity(request, userId);
        entity.setUserId(userId);
        AgentEntity agent = agentServiceDomainService.createAgent(entity);
        AgentWorkspaceEntity agentWorkspaceEntity = new AgentWorkspaceEntity(agent.getId(), userId,
                new LLMModelConfig());
        agentWorkspaceDomainService.save(agentWorkspaceEntity);

        // 4. 创建成功后执行计费扣费
        try {
            billingService.charge(billingContext);
            logger.info("Agent创建及计费成功 - 用户: {}, AgentID: {}, 请求ID: {}", userId, agent.getId(),
                    billingContext.getRequestId());
        } catch (Exception e) {
            // 计费失败但Agent已创建，记录错误日志但不影响用户体验
            // 实际场景中可能需要考虑回滚Agent创建或者重试机制
            logger.error("Agent创建成功但计费失败 - 用户: {}, AgentID: {}, 错误: {}", userId, agent.getId(), e.getMessage(), e);
            throw new InsufficientBalanceException("Agent创建成功，但计费处理失败: " + e.getMessage());
        }

        return AgentAssembler.toDTO(agent);
    }

    /** 获取Agent信息 */
    public AgentDTO getAgent(String agentId, String userId) {
        // todo xhy 判断用户是否存在
        AgentEntity agent = agentServiceDomainService.getAgent(agentId, userId);
        return AgentAssembler.toDTO(agent);
    }

    /** 获取用户的Agent列表，支持状态和名称过滤 */
    public List<AgentDTO> getUserAgents(String userId, SearchAgentsRequest searchAgentsRequest) {
        AgentEntity entity = AgentAssembler.toEntity(searchAgentsRequest);
        List<AgentEntity> agents = agentServiceDomainService.getUserAgents(userId, entity);
        return AgentAssembler.toDTOs(agents);
    }
    /** 获取已上架的Agent列表，支持名称搜索 */

    public List<AgentVersionDTO> getPublishedAgentsByName(SearchAgentsRequest searchAgentsRequest, String userId) {
        AgentEntity entity = AgentAssembler.toEntity(searchAgentsRequest);
        List<AgentVersionEntity> agentVersionEntities = agentServiceDomainService.getPublishedAgentsByName(entity);
        if (agentVersionEntities.isEmpty()) {
            return new ArrayList<>();
        }
        List<String> agentIds = agentVersionEntities.stream().map(AgentVersionEntity::getAgentId).toList();
        List<AgentWorkspaceEntity> agentWorkspaceEntities = agentWorkspaceDomainService.listAgents(agentIds, userId);
        Set<String> agentIdsSet = agentWorkspaceEntities.stream().map(AgentWorkspaceEntity::getAgentId)
                .collect(Collectors.toSet());

        List<AgentVersionDTO> agentVersionDTOS = AgentVersionAssembler.toDTOs(agentVersionEntities);
        if (agentIdsSet.isEmpty()) {
            return agentVersionDTOS;
        }
        for (AgentVersionDTO agentVersionDTO : agentVersionDTOS) {
            agentVersionDTO.setAddWorkspace(agentIdsSet.contains(agentVersionDTO.getAgentId()));
        }
        return agentVersionDTOS;
    }

    /** 更新Agent信息（基本信息和配置合并更新） */
    public AgentDTO updateAgent(UpdateAgentRequest request, String userId) {

        // 使用组装器创建更新实体
        AgentEntity updateEntity = AgentAssembler.toEntity(request, userId);

        // 调用领域服务更新Agent
        AgentEntity agentEntity = agentServiceDomainService.updateAgent(updateEntity);
        return AgentAssembler.toDTO(agentEntity);
    }

    /** 切换Agent的启用/禁用状态 */
    public AgentDTO toggleAgentStatus(String agentId) {
        AgentEntity agentEntity = agentServiceDomainService.toggleAgentStatus(agentId);
        return AgentAssembler.toDTO(agentEntity);
    }

    /** 删除Agent */
    @Transactional
    public void deleteAgent(String agentId, String userId) {
        // 先删除Agent关联的定时任务（包括取消延迟队列中的任务）
        scheduledTaskExecutionService.deleteTasksByAgentId(agentId, userId);
        // 再删除Agent本身
        agentServiceDomainService.deleteAgent(agentId, userId);
    }

    /** 发布Agent版本 */
    public AgentVersionDTO publishAgentVersion(String agentId, PublishAgentVersionRequest request, String userId) {
        // 在应用层验证请求
        request.validate();

        // 获取当前Agent
        AgentEntity agent = agentServiceDomainService.getAgent(agentId, userId);

        // 获取最新版本，检查版本号大小
        AgentVersionEntity agentVersionEntity = agentServiceDomainService.getLatestAgentVersion(agentId);
        if (agentVersionEntity != null) {
            // 检查版本号是否大于上一个版本
            if (!request.isVersionGreaterThan(agentVersionEntity.getVersionNumber())) {
                throw new ParamValidationException("versionNumber", "新版本号(" + request.getVersionNumber()
                        + ")必须大于当前最新版本号(" + agentVersionEntity.getVersionNumber() + ")");
            }
        }

        // 使用组装器创建版本实体
        AgentVersionEntity versionEntity = AgentVersionAssembler.createVersionEntity(agent, request);

        versionEntity.setUserId(userId);

        // 验证Agent依赖的工具和知识库权限
        validateAgentDependencies(versionEntity, userId);

        // 调用领域服务发布版本
        agentVersionEntity = agentServiceDomainService.publishAgentVersion(agentId, versionEntity);
        return AgentVersionAssembler.toDTO(agentVersionEntity);
    }

    /** 获取Agent的所有版本 */
    public List<AgentVersionDTO> getAgentVersions(String agentId, String userId) {
        List<AgentVersionEntity> agentVersions = agentServiceDomainService.getAgentVersions(agentId, userId);
        return AgentVersionAssembler.toDTOs(agentVersions);
    }

    /** 获取Agent的特定版本 */
    public AgentVersionDTO getAgentVersion(String agentId, String versionNumber) {
        AgentVersionEntity agentVersion = agentServiceDomainService.getAgentVersion(agentId, versionNumber);
        return AgentVersionAssembler.toDTO(agentVersion);
    }

    /** 获取Agent的最新版本 */
    public AgentVersionDTO getLatestAgentVersion(String agentId) {
        AgentVersionEntity latestAgentVersion = agentServiceDomainService.getLatestAgentVersion(agentId);
        return AgentVersionAssembler.toDTO(latestAgentVersion);
    }

    /** 审核Agent版本 */
    public AgentVersionDTO reviewAgentVersion(String versionId, ReviewAgentVersionRequest request) {
        // 在应用层验证请求
        request.validate();

        AgentVersionEntity agentVersionEntity = null;
        // 根据状态执行相应操作
        if (PublishStatus.REJECTED.equals(request.getStatus())) {
            // 拒绝发布，需使用拒绝原因
            agentVersionEntity = agentServiceDomainService.rejectVersion(versionId, request.getRejectReason());
        } else {
            // 其他状态变更，直接更新状态
            agentVersionEntity = agentServiceDomainService.updateVersionPublishStatus(versionId, request.getStatus());
        }
        return AgentVersionAssembler.toDTO(agentVersionEntity);
    }

    /** 根据发布状态获取版本列表
     * 
     * @param status 发布状态
     * @return 版本列表（每个助理只返回最新版本） */
    public List<AgentVersionDTO> getVersionsByStatus(PublishStatus status) {
        List<AgentVersionEntity> versionsByStatus = agentServiceDomainService.getVersionsByStatus(status);
        return AgentVersionAssembler.toDTOs(versionsByStatus);
    }

    /** 分页查询Agent列表（管理员使用，包含用户信息）
     * 
     * @param queryAgentRequest 查询条件
     * @return Agent分页数据（包含用户信息） */
    public Page<AgentWithUserDTO> getAgents(QueryAgentRequest queryAgentRequest) {
        Page<AgentEntity> page = agentServiceDomainService.getAgents(queryAgentRequest);
        return agentServiceDomainService.getAgentsWithUserInfo(page);
    }

    /** 获取Agent统计信息
     * 
     * @return Agent统计数据 */
    public AgentStatisticsDTO getAgentStatistics() {
        return agentServiceDomainService.getAgentStatistics();
    }

<<<<<<< HEAD
    /** 生成用于计费的唯一请求ID
     * 
     * @param userId 用户ID
     * @param action 操作类型
     * @return 唯一请求ID */
    private String generateRequestId(String userId, String action) {
        return String.format("agent_%s_%s_%d", action, userId, System.currentTimeMillis());
=======
    /** 验证Agent发布时依赖的工具和知识库权限
     * 
     * @param versionEntity Agent版本实体
     * @param userId 当前用户ID
     * @throws BusinessException 当权限验证失败时抛出异常 */
    private void validateAgentDependencies(AgentVersionEntity versionEntity, String userId) {
        // 验证工具权限
        if (versionEntity.getToolIds() != null && !versionEntity.getToolIds().isEmpty()) {
            for (String toolId : versionEntity.getToolIds()) {
                validateToolPermission(toolId, userId);
            }
        }

        // 验证知识库权限
        if (versionEntity.getKnowledgeBaseIds() != null && !versionEntity.getKnowledgeBaseIds().isEmpty()) {
            for (String knowledgeBaseId : versionEntity.getKnowledgeBaseIds()) {
                validateKnowledgeBasePermission(knowledgeBaseId, userId);
            }
        }
    }

    /** 验证工具权限
     * 
     * @param toolId 工具ID
     * @param userId 用户ID
     * @throws BusinessException 当用户未安装该工具或工具版本未公开时抛出异常 */
    private void validateToolPermission(String toolId, String userId) {
        UserToolEntity userTool = userToolDomainService.findByToolIdAndUserId(toolId, userId);
        if (userTool == null) {
            // 尝试获取工具名称用于友好提示
            String toolName = getToolDisplayName(toolId);
            throw new BusinessException("您尚未安装工具「" + toolName + "」，无法发布使用该工具的Agent");
        }

        // 检查用户安装的工具版本是否为公开版本（创建者可以使用私有版本）
        if (!userId.equals(userTool.getUserId()) && !Boolean.TRUE.equals(userTool.getPublicState())) {
            throw new BusinessException(
                    "工具「" + userTool.getName() + " v" + userTool.getVersion() + "」的版本未公开，无法发布使用该工具的Agent");
        }
    }

    /** 获取工具显示名称（用于错误提示）
     * 
     * @param toolId 工具ID
     * @return 工具显示名称 */
    private String getToolDisplayName(String toolId) {
        try {
            // 这里可以尝试从工具服务获取工具名称，但为了避免循环依赖，暂时返回简化ID
            return toolId.length() > 8 ? toolId.substring(0, 8) + "..." : toolId;
        } catch (Exception e) {
            return toolId.length() > 8 ? toolId.substring(0, 8) + "..." : toolId;
        }
    }

    /** 验证知识库权限
     * 
     * @param knowledgeBaseId 知识库ID
     * @param userId 用户ID
     * @throws BusinessException 当用户未安装该知识库或知识库版本未发布时抛出异常 */
    private void validateKnowledgeBasePermission(String knowledgeBaseId, String userId) {
        // 先尝试获取知识库信息用于友好的错误提示
        String knowledgeBaseName = getKnowledgeBaseDisplayName(knowledgeBaseId);

        // 检查用户是否安装了该知识库
        if (!userRagDomainService.isRagInstalledByOriginalId(userId, knowledgeBaseId)) {
            throw new BusinessException("您尚未安装知识库「" + knowledgeBaseName + "」，无法发布使用该知识库的Agent");
        }

        // 获取用户安装的知识库信息
        UserRagEntity userRag = userRagDomainService.findInstalledRagByOriginalId(userId, knowledgeBaseId);
        if (userRag == null) {
            throw new BusinessException("知识库「" + knowledgeBaseName + "」未找到安装记录");
        }

        // 获取对应的RAG版本信息来检查创建者和发布状态
        RagVersionEntity ragVersion = ragVersionDomainService.getRagVersion(userRag.getRagVersionId());

        // 如果不是自己创建的知识库，需要检查版本是否已发布
        if (!userId.equals(ragVersion.getUserId())) {
            // 对于非创建者，需要确保使用的是已发布的版本
            if (!RagPublishStatus.PUBLISHED.getCode().equals(ragVersion.getPublishStatus())) {
                throw new BusinessException(
                        "知识库「" + ragVersion.getName() + " v" + ragVersion.getVersion() + "」的版本未发布，无法发布使用该知识库的Agent");
            }
        }
        // 创建者可以使用自己的任何版本，包括未发布的版本
    }

    /** 获取知识库显示名称（用于错误提示）
     * 
     * @param knowledgeBaseId 知识库ID
     * @return 知识库显示名称 */
    private String getKnowledgeBaseDisplayName(String knowledgeBaseId) {
        try {
            // 尝试获取任意一个版本来获取知识库名称
            List<RagVersionEntity> versions = ragVersionDomainService.getVersionsByOriginalRagId(knowledgeBaseId,
                    "system");
            if (!versions.isEmpty()) {
                RagVersionEntity firstVersion = versions.get(0);
                return firstVersion.getName() + " v" + firstVersion.getVersion();
            }
        } catch (Exception e) {
            // 如果获取失败，返回ID的前8位作为友好显示
        }
        return knowledgeBaseId.length() > 8 ? knowledgeBaseId.substring(0, 8) + "..." : knowledgeBaseId;
>>>>>>> 55fcf755
    }
}<|MERGE_RESOLUTION|>--- conflicted
+++ resolved
@@ -22,13 +22,11 @@
 import org.xhy.domain.agent.constant.PublishStatus;
 import org.xhy.interfaces.dto.agent.request.*;
 import org.xhy.domain.scheduledtask.service.ScheduledTaskExecutionService;
-<<<<<<< HEAD
 import org.xhy.application.billing.service.BillingService;
 import org.xhy.application.billing.dto.BillingContext;
 import org.xhy.domain.product.constant.BillingType;
 import org.xhy.domain.product.constant.UsageDataKeys;
 import org.xhy.infrastructure.exception.InsufficientBalanceException;
-=======
 import org.xhy.domain.tool.service.UserToolDomainService;
 import org.xhy.domain.rag.service.UserRagDomainService;
 import org.xhy.domain.rag.service.RagVersionDomainService;
@@ -37,7 +35,6 @@
 import org.xhy.domain.rag.model.RagVersionEntity;
 import org.xhy.domain.tool.model.UserToolEntity;
 import org.xhy.infrastructure.exception.BusinessException;
->>>>>>> 55fcf755
 
 import java.util.ArrayList;
 import java.util.List;
@@ -54,32 +51,25 @@
     private final AgentDomainService agentServiceDomainService;
     private final AgentWorkspaceDomainService agentWorkspaceDomainService;
     private final ScheduledTaskExecutionService scheduledTaskExecutionService;
-<<<<<<< HEAD
     private final BillingService billingService;
+    private final UserToolDomainService userToolDomainService;
+    private final UserRagDomainService userRagDomainService;
+    private final RagVersionDomainService ragVersionDomainService;
 
     public AgentAppService(AgentDomainService agentServiceDomainService,
             AgentWorkspaceDomainService agentWorkspaceDomainService,
-            ScheduledTaskExecutionService scheduledTaskExecutionService, BillingService billingService) {
+            ScheduledTaskExecutionService scheduledTaskExecutionService,
+                           UserToolDomainService userToolDomainService,
+                           UserRagDomainService userRagDomainService,
+                           RagVersionDomainService ragVersionDomainService,
+                           BillingService billingService) {
         this.agentServiceDomainService = agentServiceDomainService;
         this.agentWorkspaceDomainService = agentWorkspaceDomainService;
         this.scheduledTaskExecutionService = scheduledTaskExecutionService;
         this.billingService = billingService;
-=======
-    private final UserToolDomainService userToolDomainService;
-    private final UserRagDomainService userRagDomainService;
-    private final RagVersionDomainService ragVersionDomainService;
-
-    public AgentAppService(AgentDomainService agentServiceDomainService,
-            AgentWorkspaceDomainService agentWorkspaceDomainService,
-            ScheduledTaskExecutionService scheduledTaskExecutionService, UserToolDomainService userToolDomainService,
-            UserRagDomainService userRagDomainService, RagVersionDomainService ragVersionDomainService) {
-        this.agentServiceDomainService = agentServiceDomainService;
-        this.agentWorkspaceDomainService = agentWorkspaceDomainService;
-        this.scheduledTaskExecutionService = scheduledTaskExecutionService;
         this.userToolDomainService = userToolDomainService;
         this.userRagDomainService = userRagDomainService;
         this.ragVersionDomainService = ragVersionDomainService;
->>>>>>> 55fcf755
     }
 
     /** 创建新Agent */
@@ -275,17 +265,8 @@
         return agentServiceDomainService.getAgentStatistics();
     }
 
-<<<<<<< HEAD
-    /** 生成用于计费的唯一请求ID
-     * 
-     * @param userId 用户ID
-     * @param action 操作类型
-     * @return 唯一请求ID */
-    private String generateRequestId(String userId, String action) {
-        return String.format("agent_%s_%s_%d", action, userId, System.currentTimeMillis());
-=======
     /** 验证Agent发布时依赖的工具和知识库权限
-     * 
+     *
      * @param versionEntity Agent版本实体
      * @param userId 当前用户ID
      * @throws BusinessException 当权限验证失败时抛出异常 */
@@ -306,7 +287,7 @@
     }
 
     /** 验证工具权限
-     * 
+     *
      * @param toolId 工具ID
      * @param userId 用户ID
      * @throws BusinessException 当用户未安装该工具或工具版本未公开时抛出异常 */
@@ -326,7 +307,7 @@
     }
 
     /** 获取工具显示名称（用于错误提示）
-     * 
+     *
      * @param toolId 工具ID
      * @return 工具显示名称 */
     private String getToolDisplayName(String toolId) {
@@ -339,7 +320,7 @@
     }
 
     /** 验证知识库权限
-     * 
+     *
      * @param knowledgeBaseId 知识库ID
      * @param userId 用户ID
      * @throws BusinessException 当用户未安装该知识库或知识库版本未发布时抛出异常 */
@@ -373,7 +354,7 @@
     }
 
     /** 获取知识库显示名称（用于错误提示）
-     * 
+     *
      * @param knowledgeBaseId 知识库ID
      * @return 知识库显示名称 */
     private String getKnowledgeBaseDisplayName(String knowledgeBaseId) {
@@ -389,6 +370,14 @@
             // 如果获取失败，返回ID的前8位作为友好显示
         }
         return knowledgeBaseId.length() > 8 ? knowledgeBaseId.substring(0, 8) + "..." : knowledgeBaseId;
->>>>>>> 55fcf755
+    }
+
+    /** 生成用于计费的唯一请求ID
+     *
+     * @param userId 用户ID
+     * @param action 操作类型
+     * @return 唯一请求ID */
+    private String generateRequestId(String userId, String action) {
+        return String.format("agent_%s_%s_%d", action, userId, System.currentTimeMillis());
     }
 }
--- conflicted
+++ resolved
@@ -62,20 +62,12 @@
         return AgentAssembler.toDTOs(agents);
     }/** 获取已上架的Agent列表，支持名称搜索 */
 
-<<<<<<< HEAD
-    /** 获取已上架的Agent列表，支持名称搜索 */
-    public List<AgentVersionDTO> getPublishedAgentsByName(SearchAgentsRequest searchAgentsRequest, String userId) {
-        AgentEntity entity = AgentAssembler.toEntity(searchAgentsRequest);
-        List<AgentVersionEntity> agentVersionEntities = agentServiceDomainService.getPublishedAgentsByName(entity);
-
-=======
     public List<AgentVersionDTO> getPublishedAgentsByName(SearchAgentsRequest searchAgentsRequest, String userId) {
         AgentEntity entity = AgentAssembler.toEntity(searchAgentsRequest);
         List<AgentVersionEntity> agentVersionEntities = agentServiceDomainService.getPublishedAgentsByName(entity);
         if (agentVersionEntities.isEmpty()) {
             return new ArrayList<>();
         }
->>>>>>> b0d19760
         List<String> agentIds = agentVersionEntities.stream().map(AgentVersionEntity::getAgentId).toList();
         List<AgentWorkspaceEntity> agentWorkspaceEntities = agentWorkspaceDomainService.listAgents(agentIds, userId);
         Set<String> agentIdsSet = agentWorkspaceEntities.stream().map(AgentWorkspaceEntity::getAgentId)

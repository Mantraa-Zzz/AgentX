--- conflicted
+++ resolved
@@ -1,9 +1,6 @@
 package org.xhy.application.agent.assembler;
 
-<<<<<<< HEAD
-=======
 import com.baomidou.mybatisplus.extension.plugins.pagination.Page;
->>>>>>> e276a7aa
 import org.springframework.beans.BeanUtils;
 import org.xhy.domain.agent.model.AgentEntity;
 
@@ -34,10 +31,6 @@
 
         // 设置初始状态为启用
         entity.setEnabled(true);
-<<<<<<< HEAD
-
-=======
->>>>>>> e276a7aa
 
         // 设置工具和知识库ID
         entity.setToolIds(request.getToolIds() != null ? request.getToolIds() : new ArrayList<>());
